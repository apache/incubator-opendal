--- conflicted
+++ resolved
@@ -115,13 +115,8 @@
     fn assert_size() {
         assert_eq!(88, size_of::<AccessorMetadata>());
         assert_eq!(16, size_of::<Operator>());
-<<<<<<< HEAD
         assert_eq!(112, size_of::<BatchOperator>());
-        assert_eq!(184, size_of::<output::Entry>());
-=======
-        assert_eq!(16, size_of::<BatchOperator>());
         assert_eq!(208, size_of::<output::Entry>());
->>>>>>> 1e6b489e
         assert_eq!(48, size_of::<Object>());
         assert_eq!(184, size_of::<ObjectMetadata>());
         assert_eq!(1, size_of::<ObjectMode>());
