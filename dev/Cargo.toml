--- conflicted
+++ resolved
@@ -30,16 +30,10 @@
 [dependencies]
 anyhow = "1.0.95"
 clap = { version = "4.5.23", features = ["derive"] }
-enquote = "1.1.0"
 env_logger = "0.11.6"
-itertools = "0.13.0"
 log = "0.4.22"
-<<<<<<< HEAD
-proc-macro2 = { version = "1.0.91", features = ["span-locations"] }
 rinja = "0.3.5"
-=======
->>>>>>> 712b4f0a
-syn = { version = "2.0.91", features = ['parsing', 'full', 'derive', 'visit', 'extra-traits'] }
+syn = { version = "2.0.91", features = ["visit", "full", "extra-traits"] }
 
 [dev-dependencies]
 pretty_assertions = "1.4.1"