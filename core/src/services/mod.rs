--- conflicted
+++ resolved
@@ -219,12 +219,6 @@
 #[cfg(feature = "services-atomicserver")]
 pub use self::atomicserver::Atomicserver;
 
-<<<<<<< HEAD
-#[cfg(feature = "services-azfile")]
-mod azfile;
-#[cfg(feature = "services-azfile")]
-pub use self::azfile::Azfile;
-=======
 #[cfg(feature = "services-mysql")]
 mod mysql;
 #[cfg(feature = "services-mysql")]
@@ -239,4 +233,8 @@
 mod d1;
 #[cfg(feature = "services-d1")]
 pub use self::d1::D1;
->>>>>>> 5d0194bf
+
+#[cfg(feature = "services-azfile")]
+mod azfile;
+#[cfg(feature = "services-azfile")]
+pub use self::azfile::Azfile;