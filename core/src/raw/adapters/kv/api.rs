// Licensed to the Apache Software Foundation (ASF) under one
// or more contributor license agreements.  See the NOTICE file
// distributed with this work for additional information
// regarding copyright ownership.  The ASF licenses this file
// to you under the Apache License, Version 2.0 (the
// "License"); you may not use this file except in compliance
// with the License.  You may obtain a copy of the License at
//
//   http://www.apache.org/licenses/LICENSE-2.0
//
// Unless required by applicable law or agreed to in writing,
// software distributed under the License is distributed on an
// "AS IS" BASIS, WITHOUT WARRANTIES OR CONDITIONS OF ANY
// KIND, either express or implied.  See the License for the
// specific language governing permissions and limitations
// under the License.

use std::fmt::Debug;
use std::future::ready;
use std::ops::DerefMut;

use futures::Future;

use crate::raw::*;
use crate::Capability;
use crate::Scheme;
use crate::*;

/// Scan is the async iterator returned by `Adapter::scan`.
pub trait Scan: Send + Sync + Unpin {
    /// Fetch the next key in the current key prefix
    ///
    /// `Ok(None)` means no further key will be returned
    fn next(&mut self) -> impl Future<Output = Result<Option<String>>> + MaybeSend;
}

/// A noop implementation of Scan
impl Scan for () {
    async fn next(&mut self) -> Result<Option<String>> {
        Ok(None)
    }
}

/// A Scan implementation for all trivial non-async iterators
pub struct ScanStdIter<I>(I);

#[cfg(any(
    feature = "services-cloudflare-kv",
    feature = "services-etcd",
    feature = "services-nebula-graph",
    feature = "services-rocksdb",
    feature = "services-sled"
))]
impl<I> ScanStdIter<I>
where
    I: Iterator<Item = Result<String>> + Unpin + Send + Sync,
{
    /// Create a new ScanStdIter from an Iterator
    pub(crate) fn new(inner: I) -> Self {
        Self(inner)
    }
}

impl<I> Scan for ScanStdIter<I>
where
    I: Iterator<Item = Result<String>> + Unpin + Send + Sync,
{
    async fn next(&mut self) -> Result<Option<String>> {
        self.0.next().transpose()
    }
}

/// A type-erased wrapper of Scan
pub type Scanner = Box<dyn ScanDyn>;

pub trait ScanDyn: Unpin + Send + Sync {
    fn next_dyn(&mut self) -> BoxedFuture<Result<Option<String>>>;
}

impl<T: Scan + ?Sized> ScanDyn for T {
    fn next_dyn(&mut self) -> BoxedFuture<Result<Option<String>>> {
        Box::pin(self.next())
    }
}

impl<T: ScanDyn + ?Sized> Scan for Box<T> {
    async fn next(&mut self) -> Result<Option<String>> {
        self.deref_mut().next_dyn().await
    }
}

/// KvAdapter is the adapter to underlying kv services.
///
/// By implement this trait, any kv service can work as an OpenDAL Service.
pub trait Adapter: Send + Sync + Debug + Unpin + 'static {
<<<<<<< HEAD
    /// Return the info of this key value accessor.
    fn info(&self) -> Info;
=======
    /// TODO: use default associate type `= ()` after stablized
    type Scanner: Scan;

    /// Return the metadata of this key value accessor.
    fn metadata(&self) -> Metadata;
>>>>>>> 259a19e6

    /// Get a key from service.
    ///
    /// - return `Ok(None)` if this key is not exist.
    fn get(&self, path: &str) -> impl Future<Output = Result<Option<Buffer>>> + MaybeSend;

    /// The blocking version of get.
    fn blocking_get(&self, path: &str) -> Result<Option<Buffer>> {
        let _ = path;

        Err(Error::new(
            ErrorKind::Unsupported,
            "kv adapter doesn't support this operation",
        )
        .with_operation("kv::Adapter::blocking_get"))
    }

    /// Set a key into service.
    fn set(&self, path: &str, value: Buffer) -> impl Future<Output = Result<()>> + MaybeSend;

    /// The blocking version of set.
    fn blocking_set(&self, path: &str, value: Buffer) -> Result<()> {
        let _ = (path, value);

        Err(Error::new(
            ErrorKind::Unsupported,
            "kv adapter doesn't support this operation",
        )
        .with_operation("kv::Adapter::blocking_set"))
    }

    /// Delete a key from service.
    ///
    /// - return `Ok(())` even if this key is not exist.
    fn delete(&self, path: &str) -> impl Future<Output = Result<()>> + MaybeSend;

    /// Delete a key from service in blocking way.
    ///
    /// - return `Ok(())` even if this key is not exist.
    fn blocking_delete(&self, path: &str) -> Result<()> {
        let _ = path;

        Err(Error::new(
            ErrorKind::Unsupported,
            "kv adapter doesn't support this operation",
        )
        .with_operation("kv::Adapter::blocking_delete"))
    }

    /// Scan a key prefix to get all keys that start with this key.
    fn scan(&self, path: &str) -> impl Future<Output = Result<Self::Scanner>> + MaybeSend {
        let _ = path;

        ready(Err(Error::new(
            ErrorKind::Unsupported,
            "kv adapter doesn't support this operation",
        )
        .with_operation("kv::Adapter::scan")))
    }

    /// Scan a key prefix to get all keys that start with this key
    /// in blocking way.
    fn blocking_scan(&self, path: &str) -> Result<Vec<String>> {
        let _ = path;

        Err(Error::new(
            ErrorKind::Unsupported,
            "kv adapter doesn't support this operation",
        )
        .with_operation("kv::Adapter::blocking_scan"))
    }

    /// Append a key into service
    fn append(&self, path: &str, value: &[u8]) -> impl Future<Output = Result<()>> + MaybeSend {
        let _ = path;
        let _ = value;

        ready(Err(Error::new(
            ErrorKind::Unsupported,
            "kv adapter doesn't support this operation",
        )
        .with_operation("kv::Adapter::append")))
    }

    /// Append a key into service
    /// in blocking way.
    fn blocking_append(&self, path: &str, value: &[u8]) -> Result<()> {
        let _ = path;
        let _ = value;

        Err(Error::new(
            ErrorKind::Unsupported,
            "kv adapter doesn't support this operation",
        )
        .with_operation("kv::Adapter::blocking_append"))
    }
}

/// Info for this key value accessor.
pub struct Info {
    scheme: Scheme,
    name: String,
    capabilities: Capability,
}

impl Info {
    /// Create a new KeyValueAccessorInfo.
    pub fn new(scheme: Scheme, name: &str, capabilities: Capability) -> Self {
        Self {
            scheme,
            name: name.to_string(),
            capabilities,
        }
    }

    /// Get the scheme.
    pub fn scheme(&self) -> Scheme {
        self.scheme
    }

    /// Get the name.
    pub fn name(&self) -> &str {
        &self.name
    }

    /// Get the capabilities.
    pub fn capabilities(&self) -> Capability {
        self.capabilities
    }
}<|MERGE_RESOLUTION|>--- conflicted
+++ resolved
@@ -93,16 +93,11 @@
 ///
 /// By implement this trait, any kv service can work as an OpenDAL Service.
 pub trait Adapter: Send + Sync + Debug + Unpin + 'static {
-<<<<<<< HEAD
+    /// TODO: use default associate type `= ()` after stablized
+    type Scanner: Scan;
+
     /// Return the info of this key value accessor.
     fn info(&self) -> Info;
-=======
-    /// TODO: use default associate type `= ()` after stablized
-    type Scanner: Scan;
-
-    /// Return the metadata of this key value accessor.
-    fn metadata(&self) -> Metadata;
->>>>>>> 259a19e6
 
     /// Get a key from service.
     ///
