--- conflicted
+++ resolved
@@ -342,26 +342,7 @@
         path: &str,
         if_none_match: Option<&str>,
     ) -> Result<Response<IncomingAsyncBody>> {
-<<<<<<< HEAD
         let mut req = self.s3_head_object_request(path, if_none_match)?;
-=======
-        let p = build_abs_path(&self.root, path);
-
-        let url = format!("{}/{}", self.endpoint, percent_encode_path(&p));
-
-        let mut req = Request::head(&url);
-
-        // Set SSE headers.
-        req = self.insert_sse_headers(req, false);
-
-        if let Some(if_none_match) = if_none_match {
-            req = req.header(IF_NONE_MATCH, if_none_match);
-        }
-
-        let mut req = req
-            .body(AsyncBody::Empty)
-            .map_err(new_request_build_error)?;
->>>>>>> 7525ccda
 
         self.sign(&mut req).await?;
 
