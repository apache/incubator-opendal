// Licensed to the Apache Software Foundation (ASF) under one
// or more contributor license agreements.  See the NOTICE file
// distributed with this work for additional information
// regarding copyright ownership.  The ASF licenses this file
// to you under the Apache License, Version 2.0 (the
// "License"); you may not use this file except in compliance
// with the License.  You may obtain a copy of the License at
//
//   http://www.apache.org/licenses/LICENSE-2.0
//
// Unless required by applicable law or agreed to in writing,
// software distributed under the License is distributed on an
// "AS IS" BASIS, WITHOUT WARRANTIES OR CONDITIONS OF ANY
// KIND, either express or implied.  See the License for the
// specific language governing permissions and limitations
// under the License.

use std::sync::Arc;
use std::time::Duration;

use prometheus::core::AtomicU64;
use prometheus::core::GenericCounterVec;
use prometheus::exponential_buckets;
use prometheus::histogram_opts;
use prometheus::HistogramVec;
use prometheus::Opts;
use prometheus::Registry;

use crate::layers::observe;
use crate::raw::Access;
use crate::raw::*;
use crate::*;

/// Add [prometheus](https://docs.rs/prometheus) for every operation.
///
/// # Prometheus Metrics
///
/// We provide several metrics, please see the documentation of [`observe`] module.
/// For a more detailed explanation of these metrics and how they are used, please refer to the [Prometheus documentation](https://prometheus.io/docs/introduction/overview/).
///
/// # Examples
///
/// ```no_run
/// # use log::debug;
/// # use log::info;
/// # use opendal::layers::PrometheusLayer;
/// # use opendal::services;
/// # use opendal::Operator;
/// # use opendal::Result;
/// # use prometheus::Encoder;
///
/// # #[tokio::main]
/// # async fn main() -> Result<()> {
///     // Pick a builder and configure it.
///     let builder = services::Memory::default();
///     let registry = prometheus::default_registry();
///
///     let op = Operator::new(builder)?
///         .layer(PrometheusLayer::builder().register(registry).expect("register metrics successfully"))
///         .finish();
///     debug!("operator: {op:?}");
///
///     // Write data into object test.
///     op.write("test", "Hello, World!").await?;
///     // Read data from object.
///     let bs = op.read("test").await?;
///     info!("content: {}", String::from_utf8_lossy(&bs.to_bytes()));
///
///     // Get object metadata.
///     let meta = op.stat("test").await?;
///     info!("meta: {:?}", meta);
///
///     // Export prometheus metrics.
///     let mut buffer = Vec::<u8>::new();
///     let encoder = prometheus::TextEncoder::new();
///     encoder.encode(&prometheus::gather(), &mut buffer).unwrap();
///     println!("## Prometheus Metrics");
///     println!("{}", String::from_utf8(buffer.clone()).unwrap());
///     Ok(())
/// # }
/// ```
#[derive(Clone, Debug)]
pub struct PrometheusLayer {
    interceptor: PrometheusInterceptor,
}

impl PrometheusLayer {
    /// Create a [`PrometheusLayerBuilder`] to set the configuration of metrics.
    ///
    /// # Default Configuration
    ///
    /// - `operation_duration_seconds_buckets`: `exponential_buckets(0.01, 2.0, 16)`
    /// - `operation_bytes_buckets`: `exponential_buckets(1.0, 2.0, 16)`
    /// - `path_label`: `0`
    ///
    /// # Example
    ///
    /// ```no_run
    /// # use log::debug;
    /// # use opendal::layers::PrometheusLayer;
    /// # use opendal::services;
    /// # use opendal::Operator;
    /// # use opendal::Result;
    /// #
    /// # #[tokio::main]
    /// # async fn main() -> Result<()> {
    ///     // Pick a builder and configure it.
    ///     let builder = services::Memory::default();
    ///     let registry = prometheus::default_registry();
    ///
    ///     let duration_seconds_buckets = prometheus::exponential_buckets(0.01, 2.0, 16).unwrap();
    ///     let bytes_buckets = prometheus::exponential_buckets(1.0, 2.0, 16).unwrap();
    ///     let op = Operator::new(builder)?
    ///         .layer(
    ///             PrometheusLayer::builder()
    ///                 .operation_duration_seconds_buckets(duration_seconds_buckets)
    ///                 .operation_bytes_buckets(bytes_buckets)
    ///                 .path_label(0)
    ///                 .register(registry)
    ///                 .expect("register metrics successfully")
    ///         )
    ///         .finish();
    ///     debug!("operator: {op:?}");
    ///
    ///     Ok(())
    /// # }
    /// ```
    pub fn builder() -> PrometheusLayerBuilder {
        let operation_duration_seconds_buckets = exponential_buckets(0.01, 2.0, 16).unwrap();
        let operation_bytes_buckets = exponential_buckets(1.0, 2.0, 16).unwrap();
        let path_label_level = 0;
        PrometheusLayerBuilder::new(
            operation_duration_seconds_buckets,
            operation_bytes_buckets,
            path_label_level,
        )
    }
}

impl<A: Access> Layer<A> for PrometheusLayer {
    type LayeredAccess = observe::MetricsAccessor<A, PrometheusInterceptor>;

    fn layer(&self, inner: A) -> Self::LayeredAccess {
        observe::MetricsLayer::new(self.interceptor.clone()).layer(inner)
    }
}

/// [`PrometheusLayerBuilder`] is a config builder to build a [`PrometheusLayer`].
pub struct PrometheusLayerBuilder {
    operation_duration_seconds_buckets: Vec<f64>,
    operation_bytes_buckets: Vec<f64>,
    path_label_level: usize,
}

impl PrometheusLayerBuilder {
    fn new(
        operation_duration_seconds_buckets: Vec<f64>,
        operation_bytes_buckets: Vec<f64>,
        path_label_level: usize,
    ) -> Self {
        Self {
            operation_duration_seconds_buckets,
            operation_bytes_buckets,
            path_label_level,
        }
    }

    /// Set buckets for `operation_duration_seconds` histogram.
    ///
    /// # Example
    ///
    /// ```no_run
    /// # use log::debug;
    /// # use opendal::layers::PrometheusLayer;
    /// # use opendal::services;
    /// # use opendal::Operator;
    /// # use opendal::Result;
    /// #
    /// # #[tokio::main]
    /// # async fn main() -> Result<()> {
    ///     // Pick a builder and configure it.
    ///     let builder = services::Memory::default();
    ///     let registry = prometheus::default_registry();
    ///
    ///     let buckets = prometheus::exponential_buckets(0.01, 2.0, 16).unwrap();
    ///     let op = Operator::new(builder)?
    ///         .layer(
    ///             PrometheusLayer::builder()
    ///                 .operation_duration_seconds_buckets(buckets)
    ///                 .register(registry)
    ///                 .expect("register metrics successfully")
    ///         )
    ///         .finish();
    ///     debug!("operator: {op:?}");
    ///
    ///     Ok(())
    /// # }
    /// ```
    pub fn operation_duration_seconds_buckets(mut self, buckets: Vec<f64>) -> Self {
        if !buckets.is_empty() {
            self.operation_duration_seconds_buckets = buckets;
        }
        self
    }

    /// Set buckets for `operation_bytes` histogram.
    ///
    /// # Example
    ///
    /// ```no_run
    /// # use log::debug;
    /// # use opendal::layers::PrometheusLayer;
    /// # use opendal::services;
    /// # use opendal::Operator;
    /// # use opendal::Result;
    /// #
    /// # #[tokio::main]
    /// # async fn main() -> Result<()> {
    ///     // Pick a builder and configure it.
    ///     let builder = services::Memory::default();
    ///     let registry = prometheus::default_registry();
    ///
    ///     let buckets = prometheus::exponential_buckets(1.0, 2.0, 16).unwrap();
    ///     let op = Operator::new(builder)?
    ///         .layer(
    ///             PrometheusLayer::builder()
    ///                 .operation_bytes_buckets(buckets)
    ///                 .register(registry)
    ///                 .expect("register metrics successfully")
    ///         )
    ///         .finish();
    ///     debug!("operator: {op:?}");
    ///
    ///     Ok(())
    /// # }
    /// ```
    pub fn operation_bytes_buckets(mut self, buckets: Vec<f64>) -> Self {
        if !buckets.is_empty() {
            self.operation_bytes_buckets = buckets;
        }
        self
    }

    /// Set the level of path label.
    ///
    /// - level = 0: we will ignore the path label.
    /// - level > 0: the path label will be the path split by "/" and get the last n level,
    ///   if n=1 and input path is "abc/def/ghi", and then we will get "abc/" as the path label.
    ///
    /// # Example
    ///
    /// ```no_run
    /// # use log::debug;
    /// # use opendal::layers::PrometheusLayer;
    /// # use opendal::services;
    /// # use opendal::Operator;
    /// # use opendal::Result;
    /// #
    /// # #[tokio::main]
    /// # async fn main() -> Result<()> {
    ///     // Pick a builder and configure it.
    ///     let builder = services::Memory::default();
    ///     let registry = prometheus::default_registry();
    ///
    ///     let op = Operator::new(builder)?
    ///         .layer(
    ///             PrometheusLayer::builder()
    ///                 .path_label(1)
    ///                 .register(registry)
    ///                 .expect("register metrics successfully")
    ///         )
    ///         .finish();
    ///     debug!("operator: {op:?}");
    ///
    ///     Ok(())
    /// # }
    /// ```
    pub fn path_label(mut self, level: usize) -> Self {
        self.path_label_level = level;
        self
    }

    /// Register the metrics into the given registry and return a [`PrometheusLayer`].
    ///
    /// # Example
    ///
    /// ```no_run
    /// # use log::debug;
    /// # use opendal::layers::PrometheusLayer;
    /// # use opendal::services;
    /// # use opendal::Operator;
    /// # use opendal::Result;
    /// #
    /// # #[tokio::main]
    /// # async fn main() -> Result<()> {
    ///     // Pick a builder and configure it.
    ///     let builder = services::Memory::default();
    ///     let registry = prometheus::default_registry();
    ///
    ///     let op = Operator::new(builder)?
    ///         .layer(
    ///             PrometheusLayer::builder()
    ///             .register(registry)
    ///             .expect("register metrics successfully")
    ///         )
    ///         .finish();
    ///     debug!("operator: {op:?}");
    ///
    ///     Ok(())
    /// # }
    /// ```
    pub fn register(self, registry: &Registry) -> Result<PrometheusLayer> {
        let labels = OperationLabels::names(false, self.path_label_level);
        let operation_duration_seconds = HistogramVec::new(
            histogram_opts!(
                observe::METRIC_OPERATION_DURATION_SECONDS.name(),
                observe::METRIC_OPERATION_DURATION_SECONDS.help(),
                self.operation_duration_seconds_buckets
            ),
            &labels,
        )
        .map_err(parse_prometheus_error)?;
        let operation_bytes = HistogramVec::new(
            histogram_opts!(
                observe::METRIC_OPERATION_BYTES.name(),
                observe::METRIC_OPERATION_BYTES.help(),
                self.operation_bytes_buckets
            ),
            &labels,
        )
        .map_err(parse_prometheus_error)?;

        let labels = OperationLabels::names(true, self.path_label_level);
        let operation_errors_total = GenericCounterVec::new(
            Opts::new(
                observe::METRIC_OPERATION_ERRORS_TOTAL.name(),
                observe::METRIC_OPERATION_ERRORS_TOTAL.help(),
            ),
            &labels,
        )
        .map_err(parse_prometheus_error)?;

        registry
            .register(Box::new(operation_duration_seconds.clone()))
            .map_err(parse_prometheus_error)?;
        registry
            .register(Box::new(operation_bytes.clone()))
            .map_err(parse_prometheus_error)?;
        registry
            .register(Box::new(operation_errors_total.clone()))
            .map_err(parse_prometheus_error)?;

        Ok(PrometheusLayer {
            interceptor: PrometheusInterceptor {
                operation_duration_seconds,
                operation_bytes,
                operation_errors_total,
                path_label_level: self.path_label_level,
            },
        })
    }

    /// Register the metrics into the default registry and return a [`PrometheusLayer`].
    ///
    /// # Example
    ///
    /// ```no_run
    /// # use log::debug;
    /// # use opendal::layers::PrometheusLayer;
    /// # use opendal::services;
    /// # use opendal::Operator;
    /// # use opendal::Result;
    /// #
    /// # #[tokio::main]
    /// # async fn main() -> Result<()> {
    ///     // Pick a builder and configure it.
    ///     let builder = services::Memory::default();
    ///
    ///     let op = Operator::new(builder)?
    ///         .layer(
    ///             PrometheusLayer::builder()
    ///             .register_default()
    ///             .expect("register metrics successfully")
    ///         )
    ///         .finish();
    ///     debug!("operator: {op:?}");
    ///
    ///     Ok(())
    /// # }
    /// ```
    pub fn register_default(self) -> Result<PrometheusLayer> {
        let registry = prometheus::default_registry();
        self.register(registry)
    }
}

/// Convert the [`prometheus::Error`] to [`Error`].
fn parse_prometheus_error(err: prometheus::Error) -> Error {
    Error::new(ErrorKind::Unexpected, err.to_string()).set_source(err)
}

#[derive(Clone, Debug)]
pub struct PrometheusInterceptor {
    operation_duration_seconds: HistogramVec,
    operation_bytes: HistogramVec,
    operation_errors_total: GenericCounterVec<AtomicU64>,
    path_label_level: usize,
}

impl observe::MetricsIntercept for PrometheusInterceptor {
    fn observe_operation_duration_seconds(
        &self,
        scheme: Scheme,
        namespace: Arc<String>,
        root: Arc<String>,
        path: &str,
        op: Operation,
        duration: Duration,
    ) {
        let labels = OperationLabels {
            scheme,
            namespace: &namespace,
            root: &root,
            operation: op,
            error: None,
            path,
        }
        .into_values(self.path_label_level);

        self.operation_duration_seconds
            .with_label_values(&labels)
            .observe(duration.as_secs_f64())
    }

    fn observe_operation_bytes(
        &self,
        scheme: Scheme,
        namespace: Arc<String>,
        root: Arc<String>,
        path: &str,
        op: Operation,
        bytes: usize,
    ) {
        let labels = OperationLabels {
            scheme,
            namespace: &namespace,
            root: &root,
            operation: op,
            error: None,
            path,
        }
        .into_values(self.path_label_level);

        self.operation_bytes
            .with_label_values(&labels)
            .observe(bytes as f64);
    }

    fn observe_operation_errors_total(
        &self,
        scheme: Scheme,
        namespace: Arc<String>,
        root: Arc<String>,
        path: &str,
        op: Operation,
        error: ErrorKind,
    ) {
        let labels = OperationLabels {
            scheme,
            namespace: &namespace,
            root: &root,
            operation: op,
            error: Some(error),
            path,
        }
        .into_values(self.path_label_level);

        self.operation_errors_total.with_label_values(&labels).inc();
    }
}

struct OperationLabels<'a> {
    scheme: Scheme,
    namespace: &'a str,
    root: &'a str,
    operation: Operation,
    path: &'a str,
    error: Option<ErrorKind>,
}

impl<'a> OperationLabels<'a> {
    fn names(error: bool, path_label_level: usize) -> Vec<&'a str> {
        let mut names = Vec::with_capacity(6);

        names.extend([
            observe::LABEL_SCHEME,
            observe::LABEL_NAMESPACE,
            observe::LABEL_ROOT,
            observe::LABEL_OPERATION,
        ]);

        if path_label_level > 0 {
            names.push(observe::LABEL_PATH);
        }

        if error {
            names.push(observe::LABEL_ERROR);
        }

        names
    }

    /// labels:
    ///
    /// 1. `["scheme", "namespace", "root", "operation"]`
    /// 2. `["scheme", "namespace", "root", "operation", "path"]`
    /// 3. `["scheme", "namespace", "root", "operation", "error"]`
    /// 4. `["scheme", "namespace", "root", "operation", "path", "error"]`
    fn into_values(self, path_label_level: usize) -> Vec<&'a str> {
        let mut labels = Vec::with_capacity(6);

        labels.extend([
            self.scheme.into_static(),
            self.namespace,
            self.root,
            self.operation.into_static(),
        ]);

<<<<<<< HEAD
        if let Some(path_label) = observe::path_label_value(self.path, path_label_level) {
            labels.push(path_label);
=======
        if let Some(path) = observe::path_label_value(self.path, path_label_level) {
            labels.push(path);
>>>>>>> 70a5d7e6
        }

        if let Some(error) = self.error {
            labels.push(error.into_static());
        }

        labels
    }
}<|MERGE_RESOLUTION|>--- conflicted
+++ resolved
@@ -319,7 +319,7 @@
             ),
             &labels,
         )
-        .map_err(parse_prometheus_error)?;
+            .map_err(parse_prometheus_error)?;
         let operation_bytes = HistogramVec::new(
             histogram_opts!(
                 observe::METRIC_OPERATION_BYTES.name(),
@@ -328,7 +328,7 @@
             ),
             &labels,
         )
-        .map_err(parse_prometheus_error)?;
+            .map_err(parse_prometheus_error)?;
 
         let labels = OperationLabels::names(true, self.path_label_level);
         let operation_errors_total = GenericCounterVec::new(
@@ -338,7 +338,7 @@
             ),
             &labels,
         )
-        .map_err(parse_prometheus_error)?;
+            .map_err(parse_prometheus_error)?;
 
         registry
             .register(Box::new(operation_duration_seconds.clone()))
@@ -425,7 +425,7 @@
             error: None,
             path,
         }
-        .into_values(self.path_label_level);
+            .into_values(self.path_label_level);
 
         self.operation_duration_seconds
             .with_label_values(&labels)
@@ -449,7 +449,7 @@
             error: None,
             path,
         }
-        .into_values(self.path_label_level);
+            .into_values(self.path_label_level);
 
         self.operation_bytes
             .with_label_values(&labels)
@@ -473,7 +473,7 @@
             error: Some(error),
             path,
         }
-        .into_values(self.path_label_level);
+            .into_values(self.path_label_level);
 
         self.operation_errors_total.with_label_values(&labels).inc();
     }
@@ -526,13 +526,8 @@
             self.operation.into_static(),
         ]);
 
-<<<<<<< HEAD
-        if let Some(path_label) = observe::path_label_value(self.path, path_label_level) {
-            labels.push(path_label);
-=======
         if let Some(path) = observe::path_label_value(self.path, path_label_level) {
             labels.push(path);
->>>>>>> 70a5d7e6
         }
 
         if let Some(error) = self.error {
