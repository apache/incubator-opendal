--- conflicted
+++ resolved
@@ -28,13 +28,8 @@
     fn write_vectored_at_volatile(&self, bufs: &[&VolatileSlice<B>]) -> usize;
 }
 
-<<<<<<< HEAD
-impl<'a, B: BitmapSlice, T: ReadWriteAtVolatile<B> + ?Sized> ReadWriteAtVolatile<B> for &'a T {
+impl<B: BitmapSlice, T: ReadWriteAtVolatile<B> + ?Sized> ReadWriteAtVolatile<B> for &T {
     fn read_vectored_at_volatile(&self, bufs: &[&VolatileSlice<B>]) -> usize {
-=======
-impl<B: BitmapSlice, T: ReadWriteAtVolatile<B> + ?Sized> ReadWriteAtVolatile<B> for &T {
-    fn read_vectored_at_volatile(&self, bufs: &[&VolatileSlice<B>]) -> Result<usize> {
->>>>>>> 739d34fc
         (**self).read_vectored_at_volatile(bufs)
     }
 
