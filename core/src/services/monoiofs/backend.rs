--- conflicted
+++ resolved
@@ -16,11 +16,8 @@
 // under the License.
 
 use std::fmt::Debug;
-<<<<<<< HEAD
 use std::io;
 use std::path::PathBuf;
-=======
->>>>>>> e42a9ebd
 use std::sync::Arc;
 
 use serde::Deserialize;
@@ -119,18 +116,13 @@
     type BlockingWriter = ();
     type BlockingLister = ();
 
-<<<<<<< HEAD
-    fn info(&self) -> AccessorInfo {
+    fn info(&self) -> Arc<AccessorInfo> {
         let mut am = AccessorInfo::default();
         am.set_scheme(Scheme::Monoiofs)
             .set_root(&self.core.root().to_string_lossy())
             .set_native_capability(Capability {
                 ..Default::default()
             });
-        am
-=======
-    fn info(&self) -> Arc<AccessorInfo> {
-        todo!()
->>>>>>> e42a9ebd
+        am.into()
     }
 }