--- conflicted
+++ resolved
@@ -18,10 +18,6 @@
 mod common;
 
 use std::{
-<<<<<<< HEAD
-=======
-    env,
->>>>>>> be6f359d
     fs::{self, File, OpenOptions},
     io::{Read, Seek, SeekFrom, Write},
     thread,
@@ -57,11 +53,7 @@
 #[test_context(OfsTestContext)]
 #[test]
 fn test_file_append(ctx: &mut OfsTestContext) {
-<<<<<<< HEAD
     if !ctx.capability.write_can_append {
-=======
-    if env::var("OPENDAL_TEST").unwrap() == "s3" {
->>>>>>> be6f359d
         return;
     }
 
@@ -71,20 +63,14 @@
     file.write_all(TEST_TEXT.as_bytes()).unwrap();
     drop(file);
 
-<<<<<<< HEAD
-=======
     thread::sleep(Duration::from_secs(1));
 
->>>>>>> be6f359d
     let mut file = File::options().append(true).open(&path).unwrap();
     file.write_all(b"test").unwrap();
     drop(file);
 
-<<<<<<< HEAD
-=======
     thread::sleep(Duration::from_secs(1));
 
->>>>>>> be6f359d
     let mut file = File::open(&path).unwrap();
     let mut buf = String::new();
     file.read_to_string(&mut buf).unwrap();
