// Copyright 2022 Datafuse Labs.
//
// Licensed under the Apache License, Version 2.0 (the "License");
// you may not use this file except in compliance with the License.
// You may obtain a copy of the License at
//
//     http://www.apache.org/licenses/LICENSE-2.0
//
// Unless required by applicable law or agreed to in writing, software
// distributed under the License is distributed on an "AS IS" BASIS,
// WITHOUT WARRANTIES OR CONDITIONS OF ANY KIND, either express or implied.
// See the License for the specific language governing permissions and
// limitations under the License.

//! Services will provide builders to build underlying backends.
//!
//! # Capabilities
//!
//! | services      | read | write | list | presign | multipart | blocking |
//! |---------------|------|-------|------|---------|-----------|----------|
//! | [`Azblob`]    | Y    | Y     | Y    | N       | N         | N        |
//! | [`Azdfs`]     | Y    | Y     | Y    | N       | N         | N        |
//! | [`Fs`]        | Y    | Y     | Y    | X       | X         | Y        |
//! | [`Ftp`]       | Y    | Y     | Y    | X       | X         | N        |
//! | [`Gcs`]       | Y    | Y     | Y    | N       | N         | N        |
//! | [`Ghac`]      | Y    | Y     | N    | X       | X         | N        |
//! | [`Hdfs`]      | Y    | Y     | Y    | X       | X         | Y        |
//! | [`Http`]      | Y    | Y     | N    | N       | X         | N        |
//! | [`Ipfs`]      | Y    | Y     | Y    | Y       | X         | N        |
//! | [`Ipmfs`]     | Y    | Y     | Y    | Y       | X         | N        |
//! | [`Memcached`] | Y    | Y     | X    | X       | X         | N        |
//! | [`Memory`]    | Y    | Y     | X    | X       | X         | N        |
//! | [`Moka`]      | Y    | Y     | X    | X       | X         | N        |
//! | [`Obs`]       | Y    | Y     | Y    | N       | N         | N        |
//! | [`Oss`]       | Y    | Y     | Y    | N       | N         | N        |
//! | [`Redis`]     | Y    | Y     | X    | X       | X         | N        |
//! | [`Rocksdb`]   | Y    | Y     | X    | X       | X         | N        |
//! | [`S3`]        | Y    | Y     | Y    | Y       | Y         | N        |
//! | [`Webdav`]    | Y    | Y     | Y    | X       | X         | N        |
//!
//! - `Y` means the feature has been implemented.
//! - `N` means the feature is not implemented for now. Please feel free to open an issue to request it.
//! - `X` means the feature can't be implemented. Please report an issue if you think it's wrong.

mod azblob;
pub use azblob::Azblob;

mod azdfs;
pub use azdfs::Azdfs;

mod fs;
pub use fs::Fs;

#[cfg(feature = "services-ftp")]
mod ftp;
#[cfg(feature = "services-ftp")]
pub use ftp::Ftp;

mod gcs;
pub use gcs::Gcs;

mod ghac;
pub use ghac::Ghac;

#[cfg(feature = "services-hdfs")]
mod hdfs;
#[cfg(feature = "services-hdfs")]
pub use hdfs::Hdfs;

mod http;
pub use self::http::Http;

#[cfg(feature = "services-ipfs")]
mod ipfs;
#[cfg(feature = "services-ipfs")]
pub use self::ipfs::Ipfs;

mod ipmfs;
pub use ipmfs::Ipmfs;

#[cfg(feature = "services-memcached")]
mod memcached;
#[cfg(feature = "services-memcached")]
pub use memcached::Memcached;

mod memory;
pub use memory::Memory;

#[cfg(feature = "services-moka")]
mod moka;
#[cfg(feature = "services-moka")]
pub use self::moka::Moka;

mod obs;
pub use obs::Obs;

mod oss;
pub use oss::Oss;

#[cfg(feature = "services-redis")]
mod redis;
#[cfg(feature = "services-redis")]
pub use self::redis::Redis;

#[cfg(feature = "services-rocksdb")]
<<<<<<< HEAD
pub mod rocksdb;
pub mod s3;
pub mod webdav;
pub mod webhdfs;
=======
mod rocksdb;
#[cfg(feature = "services-rocksdb")]
pub use self::rocksdb::Rocksdb;

mod s3;
pub use s3::S3;

mod webdav;
pub use webdav::Webdav;
>>>>>>> 48f49bcf
<|MERGE_RESOLUTION|>--- conflicted
+++ resolved
@@ -102,14 +102,9 @@
 #[cfg(feature = "services-redis")]
 pub use self::redis::Redis;
 
+mod rocksdb;
 #[cfg(feature = "services-rocksdb")]
-<<<<<<< HEAD
-pub mod rocksdb;
-pub mod s3;
-pub mod webdav;
 pub mod webhdfs;
-=======
-mod rocksdb;
 #[cfg(feature = "services-rocksdb")]
 pub use self::rocksdb::Rocksdb;
 
@@ -117,5 +112,4 @@
 pub use s3::S3;
 
 mod webdav;
-pub use webdav::Webdav;
->>>>>>> 48f49bcf
+pub use webdav::Webdav;