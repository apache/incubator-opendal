--- conflicted
+++ resolved
@@ -25,15 +25,9 @@
 use std::ops::DerefMut;
 use std::sync::Arc;
 
-<<<<<<< HEAD
-use futures::AsyncSeekExt;
-use futures::AsyncWriteExt;
 use pyo3::buffer::PyBuffer;
-=======
-use futures::{AsyncReadExt, AsyncSeekExt};
->>>>>>> 71bddb4e
-use pyo3::exceptions::PyIOError;
-use pyo3::exceptions::PyValueError;
+use futures::{AsyncReadExt, AsyncSeekExt, AsyncWriteExt};
+use pyo3::exceptions::{PyValueError, PyIOError};
 use pyo3::prelude::*;
 use pyo3_asyncio::tokio::future_into_py;
 use tokio::sync::Mutex;
@@ -52,13 +46,8 @@
 }
 
 impl File {
-<<<<<<< HEAD
-    pub fn new_reader(reader: ocore::BlockingReader, capability: Capability) -> Self {
-        Self(FileState::Reader(reader), capability)
-=======
-    pub fn new_reader(reader: ocore::BlockingReader, size: u64) -> Self {
-        Self(FileState::Reader(reader.into_std_io_read(0..size)))
->>>>>>> 71bddb4e
+    pub fn new_reader(reader: ocore::BlockingReader, size: u64, capability: Capability) -> Self {
+        Self(FileState::Reader(reader.into_std_io_read(0..size)), capability)
     }
 
     pub fn new_writer(writer: ocore::BlockingWriter, capability: Capability) -> Self {
@@ -303,18 +292,11 @@
 }
 
 impl AsyncFile {
-<<<<<<< HEAD
-    pub fn new_reader(reader: ocore::Reader, capability: Capability) -> Self {
-        Self(
-            Arc::new(Mutex::new(AsyncFileState::Reader(reader))),
-            capability,
-        )
-=======
-    pub fn new_reader(reader: ocore::Reader, size: u64) -> Self {
+    pub fn new_reader(reader: ocore::Reader, size: u64, capability: Capability) -> Self {
         Self(Arc::new(Mutex::new(AsyncFileState::Reader(
             reader.into_futures_io_async_read(0..size),
+            capability,
         ))))
->>>>>>> 71bddb4e
     }
 
     pub fn new_writer(writer: ocore::Writer, capability: Capability) -> Self {
