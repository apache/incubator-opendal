--- conflicted
+++ resolved
@@ -15,10 +15,7 @@
 use std::collections::HashMap;
 use std::str::FromStr;
 use std::sync::Arc;
-<<<<<<< HEAD
 use std::task::{Context, Poll};
-=======
->>>>>>> 1bcc09dd
 
 use anyhow::anyhow;
 use async_trait::async_trait;
@@ -33,12 +30,8 @@
 use metrics::increment_counter;
 use once_cell::sync::Lazy;
 use reqsign::services::aws::v4::Signer;
-<<<<<<< HEAD
 use time::format_description::well_known::Rfc2822;
 use time::OffsetDateTime;
-=======
-use reqwest::{Body, Response, Url};
->>>>>>> 1bcc09dd
 
 use super::object_stream::S3ObjectStream;
 use crate::credential::Credential;
@@ -165,7 +158,6 @@
             ("bucket".to_string(), bucket.to_string()),
         ]);
 
-<<<<<<< HEAD
         let client = hyper::Client::builder().build(hyper_tls::HttpsConnector::new());
 
         let req = hyper::Request::head(format!("{endpoint}/{bucket}"))
@@ -176,18 +168,6 @@
             context: context.clone(),
             source: anyhow::Error::new(e),
         })?;
-=======
-        let client = reqwest::Client::new();
-        let res = client
-            .head(format!("{endpoint}/{bucket}"))
-            .send()
-            .await
-            .map_err(|e| Error::Backend {
-                kind: Kind::BackendConfigurationInvalid,
-                context: context.clone(),
-                source: anyhow::Error::new(e),
-            })?;
->>>>>>> 1bcc09dd
         // Read RFC-0057: Auto Region for detailed behavior.
         let (endpoint, region) = match res.status() {
             // The endpoint works, return with not changed endpoint and
@@ -298,11 +278,7 @@
     bucket: String,
     endpoint: String,
     signer: Arc<Signer>,
-<<<<<<< HEAD
     client: hyper::Client<hyper_tls::HttpsConnector<hyper::client::HttpConnector>, hyper::Body>,
-=======
-    client: reqwest::Client,
->>>>>>> 1bcc09dd
     // root will be "/" or "/abc/"
     root: String,
 }
@@ -372,16 +348,8 @@
             "object {} reader created: offset {:?}, size {:?}",
             &p, args.offset, args.size
         );
-<<<<<<< HEAD
 
         Ok(Box::new(ByteStream(resp).into_async_read()))
-=======
-        Ok(Box::new(
-            resp.bytes_stream()
-                .map_err(|e| std::io::Error::new(std::io::ErrorKind::Other, e))
-                .into_async_read(),
-        ))
->>>>>>> 1bcc09dd
     }
 
     async fn write(&self, r: BoxedAsyncReader, args: &OpWrite) -> Result<usize> {
@@ -430,7 +398,6 @@
 
                 // Parse content_length
                 if let Some(v) = resp.headers().get(http::header::CONTENT_LENGTH) {
-<<<<<<< HEAD
                     let v =
                         u64::from_str(v.to_str().expect("header must not contain non-ascii value"))
                             .expect("content length header must contain valid length");
@@ -450,12 +417,6 @@
                     let t =
                         OffsetDateTime::parse(v, &Rfc2822).expect("must contain valid time format");
                     m.set_last_modified(t.into());
-=======
-                    m.set_content_length(
-                        u64::from_str(v.to_str().expect("header must not contain non-ascii value"))
-                            .expect("content length header must contain valid length"),
-                    );
->>>>>>> 1bcc09dd
                 }
 
                 if p.ends_with('/') {
@@ -533,7 +494,6 @@
         path: &str,
         offset: Option<u64>,
         size: Option<u64>,
-<<<<<<< HEAD
     ) -> Result<hyper::Response<hyper::Body>> {
         let mut req = hyper::Request::get(&format!("{}/{}/{}", self.endpoint, self.bucket, path));
 
@@ -550,28 +510,6 @@
         self.signer.sign(&mut req).await.expect("sign must success");
 
         self.client.request(req).await.map_err(|e| {
-=======
-    ) -> Result<Response> {
-        let mut req = reqwest::Request::new(
-            http::Method::GET,
-            Url::from_str(&format!("{}/{}/{}", self.endpoint, self.bucket, path))
-                .expect("url must be valid"),
-        );
-
-        if offset.is_some() || size.is_some() {
-            req.headers_mut().insert(
-                http::header::RANGE,
-                HeaderRange::new(offset, size)
-                    .to_string()
-                    .parse()
-                    .expect("header must be valid"),
-            );
-        }
-
-        self.signer.sign(&mut req).await.expect("sign must success");
-
-        self.client.execute(req).await.map_err(|e| {
->>>>>>> 1bcc09dd
             error!("object {} get_object: {:?}", path, e);
             Error::Unexpected(anyhow::Error::from(e))
         })
@@ -582,7 +520,6 @@
         path: &str,
         r: BoxedAsyncReader,
         size: u64,
-<<<<<<< HEAD
     ) -> Result<hyper::Response<hyper::Body>> {
         let mut req = hyper::Request::put(&format!("{}/{}/{}", self.endpoint, self.bucket, path));
 
@@ -629,71 +566,10 @@
         })
     }
 
-=======
-    ) -> Result<Response> {
-        let mut req = reqwest::Request::new(
-            http::Method::PUT,
-            Url::from_str(&format!("{}/{}/{}", self.endpoint, self.bucket, path))
-                .expect("url must be valid"),
-        );
-
-        // Set content length.
-        req.headers_mut().insert(
-            http::header::CONTENT_LENGTH,
-            size.to_string()
-                .parse()
-                .expect("content length must be valid"),
-        );
-        req.headers_mut()
-            .insert(http::header::CONTENT_TYPE, HeaderValue::from_static("test"));
-        *req.body_mut() = Some(Body::from(hyper::body::Body::wrap_stream(
-            ReaderStream::new(r),
-        )));
-
-        self.signer.sign(&mut req).await.expect("sign must success");
-
-        self.client.execute(req).await.map_err(|e| {
-            error!("object {} put_object: {:?}", path, e);
-            Error::Unexpected(anyhow::Error::from(e))
-        })
-    }
-
-    pub(crate) async fn head_object(&self, path: &str) -> Result<Response> {
-        let mut req = reqwest::Request::new(
-            http::Method::HEAD,
-            Url::from_str(&format!("{}/{}/{}", self.endpoint, self.bucket, path))
-                .expect("url must be valid"),
-        );
-
-        self.signer.sign(&mut req).await.expect("sign must success");
-
-        self.client.execute(req).await.map_err(|e| {
-            error!("object {} head_object: {:?}", path, e);
-            Error::Unexpected(anyhow::Error::from(e))
-        })
-    }
-
-    pub(crate) async fn delete_object(&self, path: &str) -> Result<Response> {
-        let mut req = reqwest::Request::new(
-            http::Method::DELETE,
-            Url::from_str(&format!("{}/{}/{}", self.endpoint, self.bucket, path))
-                .expect("url must be valid"),
-        );
-
-        self.signer.sign(&mut req).await.expect("sign must success");
-
-        self.client.execute(req).await.map_err(|e| {
-            error!("object {} delete_object: {:?}", path, e);
-            Error::Unexpected(anyhow::Error::from(e))
-        })
-    }
-
->>>>>>> 1bcc09dd
     pub(crate) async fn list_object(
         &self,
         path: &str,
         continuation_token: &str,
-<<<<<<< HEAD
     ) -> Result<hyper::Response<hyper::Body>> {
         let mut uri = format!(
             "{}/{}?list-type=2&delimiter=/&prefix={}",
@@ -725,32 +601,5 @@
         Pin::new(self.0.body_mut())
             .poll_next(cx)
             .map_err(|e| std::io::Error::new(std::io::ErrorKind::Other, e.to_string()))
-=======
-    ) -> Result<Response> {
-        let mut req = reqwest::Request::new(
-            http::Method::GET,
-            Url::from_str(&format!("{}/{}", self.endpoint, self.bucket))
-                .expect("url must be valid"),
-        );
-
-        {
-            let mut query_pairs = req.url_mut().query_pairs_mut();
-
-            query_pairs
-                .append_pair("list-type", "2")
-                .append_pair("delimiter", "/")
-                .append_pair("prefix", path);
-            if !continuation_token.is_empty() {
-                query_pairs.append_pair("continuation-token", continuation_token);
-            }
-        }
-
-        self.signer.sign(&mut req).await.expect("sign must success");
-
-        self.client.execute(req).await.map_err(|e| {
-            error!("object {} list_object: {:?}", path, e);
-            Error::Unexpected(anyhow::Error::from(e))
-        })
->>>>>>> 1bcc09dd
     }
 }