// Licensed to the Apache Software Foundation (ASF) under one
// or more contributor license agreements.  See the NOTICE file
// distributed with this work for additional information
// regarding copyright ownership.  The ASF licenses this file
// to you under the Apache License, Version 2.0 (the
// "License"); you may not use this file except in compliance
// with the License.  You may obtain a copy of the License at
//
//   http://www.apache.org/licenses/LICENSE-2.0
//
// Unless required by applicable law or agreed to in writing,
// software distributed under the License is distributed on an
// "AS IS" BASIS, WITHOUT WARRANTIES OR CONDITIONS OF ANY
// KIND, either express or implied.  See the License for the
// specific language governing permissions and limitations
// under the License.

use std::cmp;
use std::collections::VecDeque;
use std::pin::Pin;
use std::task::ready;
use std::task::Context;
use std::task::Poll;

use flagset::FlagSet;
use futures::FutureExt;
use futures::Stream;
use tokio::task::JoinHandle;

use crate::raw::oio::List;
use crate::raw::*;
use crate::*;

/// Lister is designed to list entries at given path in an asynchronous
/// manner.
///
/// Users can construct Lister by [`Operator::lister`] or [`Operator::lister_with`].
///
/// - Lister implements `Stream<Item = Result<Entry>>`.
/// - Lister will return `None` if there is no more entries or error has been returned.
pub struct Lister {
    acc: FusedAccessor,
    lister: oio::Lister,
    /// required_metakey is the metakey required by users.
    required_metakey: FlagSet<Metakey>,

    buf: Option<Entry>,
    task_queue: VecDeque<JoinHandle<(String, Result<RpStat>)>>,
    errored: bool,
}

/// # Safety
///
/// Lister will only be accessed by `&mut Self`
unsafe impl Sync for Lister {}

impl Lister {
    /// Create a new lister.
    pub(crate) async fn create(acc: FusedAccessor, path: &str, args: OpList) -> Result<Self> {
        let required_metakey = args.metakey();
        let concurrent = cmp::max(1, args.concurrent());

        let (_, lister) = acc.list(path, args).await?;

        Ok(Self {
            acc,
            lister,
            required_metakey,

            buf: None,
            task_queue: VecDeque::with_capacity(concurrent),
            errored: false,
        })
    }
}

impl Stream for Lister {
    type Item = Result<Entry>;

    fn poll_next(mut self: Pin<&mut Self>, cx: &mut Context<'_>) -> Poll<Option<Self::Item>> {
        // Returns `None` if we have errored.
        if self.errored {
            return Poll::Ready(None);
        }

        if !self.task_queue.is_empty() {
            if let Some(handle) = self.task_queue.back_mut() {
                let (path, rp) = ready!(handle.poll_unpin(cx)).map_err(|err| {
                    // TODO: message is not correct.
                    Error::new(ErrorKind::Unexpected, "fetch bytes from stream")
                        .with_operation("http_util::IncomingAsyncBody::consume")
                        .set_source(err)
                })?;

                return match rp {
                    Ok(rp) => {
                        self.task_queue.pop_back();
                        let metadata = rp.into_metadata();
                        Poll::Ready(Some(Ok(Entry::new(path, metadata))))
                    }
                    Err(err) => {
                        self.errored = true;
                        Poll::Ready(Some(Err(err)))
                    }
                }
            }
        }

<<<<<<< HEAD
        if let Some(entry) = self.buf.clone() {
            let (path, metadata) = entry.into_parts();
            return if metadata.contains_metakey(self.required_metakey) {
                self.buf = None;
                Poll::Ready(Some(Ok(Entry::new(path, metadata))))
            } else {
=======
        match ready!(self.lister.poll_next(cx)) {
            Ok(Some(oe)) => {
                let (path, metadata) = oe.into_entry().into_parts();
                if metadata.contains_metakey(self.required_metakey) {
                    return Poll::Ready(Some(Ok(Entry::new(path, metadata))));
                }

>>>>>>> 26b52cc1
                let acc = self.acc.clone();
                let fut = async move {
                    let res = acc.stat(&path, OpStat::default()).await;
                    (path, res)
                };

                self.task_queue.push_front(tokio::spawn(fut));
                self.buf = None;
                self.poll_next(cx)
            };
        }

        loop {
            return match ready!(self.lister.poll_next(cx)) {
                Ok(Some(oe)) => {
                    let (path, metadata) = oe.into_entry().into_parts();
                    // TODO: we can optimize this by checking the provided metakey provided by services.
                    if metadata.contains_metakey(self.required_metakey) {
                        return if self.task_queue.is_empty() {
                            Poll::Ready(Some(Ok(Entry::new(path, metadata))))
                        } else {
                            self.buf = Some(Entry::new(path, metadata));
                            self.poll_next(cx)
                        };
                    }

                    if self.task_queue.len() < self.task_queue.capacity() {
                        let acc = self.acc.clone();

                        let fut = async move {
                            let res = acc.stat(&path, OpStat::default()).await;
                            (path, res)
                        };

                        self.task_queue.push_front(tokio::spawn(fut));
                        continue;
                    } else {
                        self.buf = Some(Entry::new(path, metadata));
                        return self.poll_next(cx);
                    };
                }
                Ok(None) => Poll::Ready(None),
                Err(err) => {
                    self.errored = true;
                    Poll::Ready(Some(Err(err)))
                }
            };
        }
    }
}

/// BlockingLister is designed to list entries at given path in a blocking
/// manner.
///
/// Users can construct Lister by [`BlockingOperator::lister`] or [`BlockingOperator::lister_with`].
///
/// - Lister implements `Iterator<Item = Result<Entry>>`.
/// - Lister will return `None` if there is no more entries or error has been returned.
pub struct BlockingLister {
    acc: FusedAccessor,
    /// required_metakey is the metakey required by users.
    required_metakey: FlagSet<Metakey>,

    lister: oio::BlockingLister,
    errored: bool,
}

/// # Safety
///
/// BlockingLister will only be accessed by `&mut Self`
unsafe impl Sync for BlockingLister {}

impl BlockingLister {
    /// Create a new lister.
    pub(crate) fn create(acc: FusedAccessor, path: &str, args: OpList) -> Result<Self> {
        let required_metakey = args.metakey();
        let (_, lister) = acc.blocking_list(path, args)?;

        Ok(Self {
            acc,
            required_metakey,

            lister,
            errored: false,
        })
    }
}

/// TODO: we can implement next_chunk.
impl Iterator for BlockingLister {
    type Item = Result<Entry>;

    fn next(&mut self) -> Option<Self::Item> {
        // Returns `None` if we have errored.
        if self.errored {
            return None;
        }

        let entry = match self.lister.next() {
            Ok(Some(entry)) => entry,
            Ok(None) => return None,
            Err(err) => {
                self.errored = true;
                return Some(Err(err));
            }
        };

        let (path, metadata) = entry.into_entry().into_parts();
        // TODO: we can optimize this by checking the provided metakey provided by services.
        if metadata.contains_metakey(self.required_metakey) {
            return Some(Ok(Entry::new(path, metadata)));
        }

        let metadata = match self.acc.blocking_stat(&path, OpStat::default()) {
            Ok(rp) => rp.into_metadata(),
            Err(err) => {
                self.errored = true;
                return Some(Err(err));
            }
        };
        Some(Ok(Entry::new(path, metadata)))
    }
}

#[cfg(test)]
mod tests {
    use futures::future;
    use futures::StreamExt;

    use super::*;
    use crate::services::Azblob;

    /// Inspired by <https://gist.github.com/kyle-mccarthy/1e6ae89cc34495d731b91ebf5eb5a3d9>
    ///
    /// Invalid lister should not panic nor endless loop.
    #[tokio::test]
    async fn test_invalid_lister() -> Result<()> {
        let _ = tracing_subscriber::fmt().try_init();

        let mut builder = Azblob::default();

        builder
            .container("container")
            .account_name("account_name")
            .account_key("account_key")
            .endpoint("https://account_name.blob.core.windows.net");

        let operator = Operator::new(builder)?.finish();

        let lister = operator.lister("/").await?;

        lister
            .filter_map(|entry| {
                dbg!(&entry);
                future::ready(entry.ok())
            })
            .for_each(|entry| {
                println!("{:?}", entry);
                future::ready(())
            })
            .await;

        Ok(())
    }
}<|MERGE_RESOLUTION|>--- conflicted
+++ resolved
@@ -86,9 +86,8 @@
         if !self.task_queue.is_empty() {
             if let Some(handle) = self.task_queue.back_mut() {
                 let (path, rp) = ready!(handle.poll_unpin(cx)).map_err(|err| {
-                    // TODO: message is not correct.
-                    Error::new(ErrorKind::Unexpected, "fetch bytes from stream")
-                        .with_operation("http_util::IncomingAsyncBody::consume")
+                    Error::new(ErrorKind::Unexpected, "join handle error")
+                        .with_operation("types::Lister::poll_next")
                         .set_source(err)
                 })?;
 
@@ -106,22 +105,12 @@
             }
         }
 
-<<<<<<< HEAD
         if let Some(entry) = self.buf.clone() {
             let (path, metadata) = entry.into_parts();
             return if metadata.contains_metakey(self.required_metakey) {
                 self.buf = None;
                 Poll::Ready(Some(Ok(Entry::new(path, metadata))))
             } else {
-=======
-        match ready!(self.lister.poll_next(cx)) {
-            Ok(Some(oe)) => {
-                let (path, metadata) = oe.into_entry().into_parts();
-                if metadata.contains_metakey(self.required_metakey) {
-                    return Poll::Ready(Some(Ok(Entry::new(path, metadata))));
-                }
-
->>>>>>> 26b52cc1
                 let acc = self.acc.clone();
                 let fut = async move {
                     let res = acc.stat(&path, OpStat::default()).await;
