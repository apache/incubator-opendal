--- conflicted
+++ resolved
@@ -13,17 +13,8 @@
 // limitations under the License.
 
 use async_trait::async_trait;
-<<<<<<< HEAD
-use base64::engine::general_purpose;
-use base64::Engine;
 use bytes::Buf;
-use http::header::AUTHORIZATION;
-use http::header::CONTENT_DISPOSITION;
-use http::header::CONTENT_LENGTH;
-use http::header::CONTENT_TYPE;
-=======
 use http::header;
->>>>>>> 31410290
 use http::Request;
 use http::Response;
 use http::StatusCode;
@@ -489,16 +480,16 @@
         let url = format!("{}/{}", self.endpoint, percent_encode_path(&p));
 
         let mut req = Request::builder().method("MKCOL").uri(&url);
-        if !self.authorization.is_empty() {
-            req = req.header(AUTHORIZATION, &self.authorization);
+        if let Some(auth) = &self.authorization {
+            req = req.header(header::AUTHORIZATION, auth);
         }
 
         if let Some(mime) = content_type {
-            req = req.header(CONTENT_TYPE, mime)
+            req = req.header(header::CONTENT_TYPE, mime)
         }
 
         if let Some(cd) = content_disposition {
-            req = req.header(CONTENT_DISPOSITION, cd)
+            req = req.header(header::CONTENT_DISPOSITION, cd)
         }
 
         let req = req.body(body).map_err(new_request_build_error)?;
@@ -521,16 +512,16 @@
             .uri(&url)
             .header("Depth", "1");
 
-        if !self.authorization.is_empty() {
-            req = req.header(AUTHORIZATION, &self.authorization);
-        };
+        if let Some(auth) = &self.authorization {
+            req = req.header(header::AUTHORIZATION, auth);
+        }
 
         if let Some(size) = size {
-            req = req.header(CONTENT_LENGTH, size)
+            req = req.header(header::CONTENT_LENGTH, size)
         }
 
         if let Some(mime) = content_type {
-            req = req.header(CONTENT_TYPE, mime)
+            req = req.header(header::CONTENT_TYPE, mime)
         }
 
         let req = req.body(body).map_err(new_request_build_error)?;
