--- conflicted
+++ resolved
@@ -86,17 +86,9 @@
     pub fn build(&mut self) -> Result<impl Accessor> {
         debug!("backend build started: {:?}", &self);
 
-<<<<<<< HEAD
-        let root = normalize_root(&self.root.clone().unwrap_or_default());
-        debug!("backend use root {}", root);
-=======
+
         let root = normalize_root(&self.root.take().unwrap_or_default());
         let atomic_write_dir = self.atomic_write_dir.as_deref().map(normalize_root);
-        debug!(
-            "backend use root {}, atomic_write_dir {:?}",
-            root, atomic_write_dir
-        );
->>>>>>> 296e4e58
 
         // If root dir is not exist, we must create it.
         if let Err(e) = std::fs::metadata(&root) {
