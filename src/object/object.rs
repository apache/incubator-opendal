// Copyright 2022 Datafuse Labs.
//
// Licensed under the Apache License, Version 2.0 (the "License");
// you may not use this file except in compliance with the License.
// You may obtain a copy of the License at
//
//     http://www.apache.org/licenses/LICENSE-2.0
//
// Unless required by applicable law or agreed to in writing, software
// distributed under the License is distributed on an "AS IS" BASIS,
// WITHOUT WARRANTIES OR CONDITIONS OF ANY KIND, either express or implied.
// See the License for the specific language governing permissions and
// limitations under the License.

use std::fmt::Debug;
use std::io::ErrorKind;
use std::io::Result;
use std::ops::RangeBounds;
use std::sync::Arc;

use anyhow::anyhow;
use futures::io;
use futures::io::Cursor;
use time::Duration;

use crate::error::new_other_object_error;
use crate::io::BytesRead;
use crate::io_util::seekable_read;
#[cfg(feature = "compress")]
use crate::io_util::CompressAlgorithm;
#[cfg(feature = "compress")]
use crate::io_util::DecompressReader;
use crate::io_util::SeekableReader;
use crate::ops::BytesRange;
use crate::ops::OpCreate;
use crate::ops::OpCreateMultipart;
use crate::ops::OpDelete;
use crate::ops::OpList;
use crate::ops::OpPresign;
use crate::ops::OpRead;
use crate::ops::OpStat;
use crate::ops::OpWrite;
use crate::ops::Operation;
use crate::ops::PresignedRequest;
use crate::path::get_basename;
use crate::path::normalize_path;
use crate::path::validate_path;
use crate::Accessor;
use crate::BlockingBytesRead;
use crate::ObjectIterator;
use crate::ObjectMetadata;
use crate::ObjectMode;
use crate::ObjectMultipart;
use crate::ObjectReader;
use crate::ObjectStreamer;

/// Handler for all object related operations.
#[derive(Clone, Debug)]
pub struct Object {
    acc: Arc<dyn Accessor>,
    path: String,
}

impl Object {
    /// Creates a new Object with normalized path.
    ///
    /// - All path will be converted into relative path (without any leading `/`)
    /// - Path endswith `/` means it's a dir path.
    /// - Otherwise, it's a file path.
    pub fn new(acc: Arc<dyn Accessor>, path: &str) -> Self {
        Self {
            acc,
            path: normalize_path(path),
        }
    }

    pub(crate) fn accessor(&self) -> Arc<dyn Accessor> {
        self.acc.clone()
    }

    /// ID of object.
    ///
    /// ID is the unique id of object in the underlying backend. In different backend,
    /// the id could have different meaning.
    ///
    /// For example:
    ///
    /// - In `fs`: id is the absolute path of file, like `/path/to/dir/test_object`.
    /// - In `s3`: id is the full object key, like `path/to/dir/test_object`
    ///
    /// # Example
    ///
    /// ```
    /// use anyhow::Result;
    /// use futures::io;
    /// use opendal::services::memory;
    /// use opendal::Operator;
    /// use opendal::Scheme;
    ///
    /// #[tokio::main]
    /// async fn main() -> Result<()> {
    ///     let op = Operator::from_env(Scheme::Memory)?;
    ///     let id = op.object("test").id();
    ///
    ///     Ok(())
    /// }
    /// ```
    pub fn id(&self) -> String {
        format!("{}{}", self.acc.metadata().root(), self.path)
    }

    /// Path of object. Path is relative to operator's root.
    /// Only valid in current operator.
    ///
    /// The value is the same with `Metadata::path()`.
    ///
    /// # Example
    ///
    /// ```
    /// use anyhow::Result;
    /// use futures::io;
    /// use opendal::services::memory;
    /// use opendal::Operator;
    /// use opendal::Scheme;
    ///
    /// #[tokio::main]
    /// async fn main() -> Result<()> {
    ///     let op = Operator::from_env(Scheme::Memory)?;
    ///     let path = op.object("test").path();
    ///
    ///     Ok(())
    /// }
    /// ```
    pub fn path(&self) -> &str {
        &self.path
    }

    /// Name of object. Name is the last segment of path.
    ///
    /// If this object is a dir, `Name` MUST endswith `/`
    /// Otherwise, `Name` MUST NOT endswith `/`.
    ///
    /// The value is the same with `Metadata::name()`.
    ///
    /// # Example
    ///
    /// ```
    /// use anyhow::Result;
    /// use futures::io;
    /// use opendal::services::memory;
    /// use opendal::Operator;
    /// use opendal::Scheme;
    ///
    /// #[tokio::main]
    /// async fn main() -> Result<()> {
    ///     let op = Operator::from_env(Scheme::Memory)?;
    ///     let name = op.object("test").name();
    ///
    ///     Ok(())
    /// }
    /// ```
    pub fn name(&self) -> &str {
        get_basename(&self.path)
    }

    /// Create an empty object, like using the following linux commands:
    ///
    /// - `touch path/to/file`
    /// - `mkdir path/to/dir/`
    ///
    /// # Behavior
    ///
    /// - Create on existing dir will succeed.
    /// - Create on existing file will overwrite and truncate it.
    ///
    /// # Examples
    ///
    /// ## Create an empty file
    ///
    /// ```
    /// # use opendal::services::memory;
    /// # use std::io::Result;
    /// # use opendal::Operator;
    /// # use futures::TryStreamExt;
    /// # use opendal::Scheme;
    /// # #[tokio::main]
    /// # async fn main() -> Result<()> {
    /// # let op = Operator::from_env(Scheme::Memory)?;
    /// let o = op.object("path/to/file");
    /// let _ = o.create().await?;
    /// # Ok(())
    /// # }
    /// ```
    ///
    /// ## Create a dir
    ///
    /// ```
    /// # use opendal::services::memory;
    /// # use std::io::Result;
    /// # use opendal::Operator;
    /// # use futures::TryStreamExt;
    /// # use opendal::Scheme;
    /// # #[tokio::main]
    /// # async fn main() -> Result<()> {
    /// # let op = Operator::from_env(Scheme::Memory)?;
    /// let o = op.object("path/to/dir/");
    /// let _ = o.create().await?;
    /// # Ok(())
    /// # }
    /// ```
    pub async fn create(&self) -> Result<()> {
        if self.path.ends_with('/') {
            self.acc
                .create(self.path(), OpCreate::new(ObjectMode::DIR))
                .await
        } else {
            self.acc
                .create(self.path(), OpCreate::new(ObjectMode::FILE))
                .await
        }
    }

    /// Create an empty object, like using the following linux commands:
    ///
    /// - `touch path/to/file`
    /// - `mkdir path/to/dir/`
    ///
    /// # Behavior
    ///
    /// - Create on existing dir will succeed.
    /// - Create on existing file will overwrite and truncate it.
    ///
    /// # Examples
    ///
    /// ## Create an empty file
    ///
    /// ```no_run
    /// # use opendal::services::memory;
    /// # use std::io::Result;
    /// # use opendal::Operator;
    /// # use futures::TryStreamExt;
    /// # use opendal::Scheme;
    /// # fn main() -> Result<()> {
    /// # let op = Operator::from_env(Scheme::Memory)?;
    /// let o = op.object("path/to/file");
    /// let _ = o.blocking_create()?;
    /// # Ok(())
    /// # }
    /// ```
    ///
    /// ## Create a dir
    ///
    /// ```no_run
    /// # use opendal::services::memory;
    /// # use std::io::Result;
    /// # use opendal::Operator;
    /// # use futures::TryStreamExt;
    /// # use opendal::Scheme;
    /// # fn main() -> Result<()> {
    /// # let op = Operator::from_env(Scheme::Memory)?;
    /// let o = op.object("path/to/dir/");
    /// let _ = o.blocking_create()?;
    /// # Ok(())
    /// # }
    /// ```
    pub fn blocking_create(&self) -> Result<()> {
        if self.path.ends_with('/') {
            self.acc
                .blocking_create(self.path(), OpCreate::new(ObjectMode::DIR))
        } else {
            self.acc
                .blocking_create(self.path(), OpCreate::new(ObjectMode::FILE))
        }
    }

    /// Read the whole object into a bytes.
    ///
    /// This function will allocate a new bytes internally. For more precise memory control or
    /// reading data lazily, please use [`Object::reader`]
    ///
    /// # Examples
    ///
    /// ```
    /// # use opendal::services::memory;
    /// # use std::io::Result;
    /// # use opendal::Operator;
    /// # use futures::TryStreamExt;
    /// # use opendal::Scheme;
    /// # #[tokio::main]
    /// # async fn main() -> Result<()> {
    /// # let op = Operator::from_env(Scheme::Memory)?;
    /// let o = op.object("path/to/file");
    /// # o.write(vec![0; 4096]).await?;
    /// let bs = o.read().await?;
    /// # Ok(())
    /// # }
    /// ```
    pub async fn read(&self) -> Result<Vec<u8>> {
        self.range_read(..).await
    }

    /// Read the whole object into a bytes.
    ///
    /// This function will allocate a new bytes internally. For more precise memory control or
    /// reading data lazily, please use [`Object::blocking_reader`]
    ///
    /// # Examples
    ///
    /// ```no_run
    /// # use opendal::services::memory;
    /// # use std::io::Result;
    /// # use opendal::Operator;
    /// # use opendal::Scheme;
    /// #
    /// # fn main() -> Result<()> {
    /// # let op = Operator::from_env(Scheme::Memory)?;
    /// let o = op.object("path/to/file");
    /// # o.blocking_write(vec![0; 4096])?;
    /// let bs = o.blocking_read()?;
    /// # Ok(())
    /// # }
    /// ```
    pub fn blocking_read(&self) -> Result<Vec<u8>> {
        self.blocking_range_read(..)
    }

    /// Read the specified range of object into a bytes.
    ///
    /// This function will allocate a new bytes internally. For more precise memory control or
    /// reading data lazily, please use [`Object::range_reader`]
    ///
    /// # Notes
    ///
    /// - The returning contnet's length may be smaller than the range specifed.
    ///
    /// # Examples
    ///
    /// ```
    /// # use opendal::services::memory;
    /// # use std::io::Result;
    /// # use opendal::Operator;
    /// # use futures::TryStreamExt;
    /// # use opendal::Scheme;
    /// # #[tokio::main]
    /// # async fn main() -> Result<()> {
    /// # let op = Operator::from_env(Scheme::Memory)?;
    /// let o = op.object("path/to/file");
    /// # o.write(vec![0; 4096]).await?;
    /// let bs = o.range_read(1024..2048).await?;
    /// # Ok(())
    /// # }
    /// ```
    pub async fn range_read(&self, range: impl RangeBounds<u64>) -> Result<Vec<u8>> {
        if !validate_path(self.path(), ObjectMode::FILE) {
            return Err(new_other_object_error(
                Operation::Read,
                self.path(),
                anyhow!("Is a directory"),
            ));
        }

        let br = BytesRange::from(range);

        let s = self
            .acc
            .read(self.path(), OpRead::new().with_range(br))
            .await?;

<<<<<<< HEAD
        // Check returning object reader's size first.
        let buffer = if let Some(content_length) = s.content_length() {
            Vec::with_capacity(content_length as usize)
        } else if let Some(range_size) = br.size() {
            Vec::with_capacity(range_size as usize)
        } else {
            Vec::with_capacity(4 * 1024 * 1024)
        };
=======
        let buffer = Vec::with_capacity(s.content_length() as usize);
>>>>>>> 897e3324
        let mut bs = Cursor::new(buffer);

        io::copy(s, &mut bs).await?;

        Ok(bs.into_inner())
    }

    /// Read the specified range of object into a bytes.
    ///
    /// This function will allocate a new bytes internally. For more precise memory control or
    /// reading data lazily, please use [`Object::blocking_range_reader`]
    ///
    /// # Examples
    ///
    /// ```no_run
    /// # use opendal::services::memory;
    /// # use std::io::Result;
    /// # use opendal::Operator;
    /// # use futures::TryStreamExt;
    /// # use opendal::Scheme;
    /// # fn main() -> Result<()> {
    /// # let op = Operator::from_env(Scheme::Memory)?;
    /// let o = op.object("path/to/file");
    /// # o.blocking_write(vec![0; 4096])?;
    /// let bs = o.blocking_range_read(1024..2048)?;
    /// # Ok(())
    /// # }
    /// ```
    pub fn blocking_range_read(&self, range: impl RangeBounds<u64>) -> Result<Vec<u8>> {
        if !validate_path(self.path(), ObjectMode::FILE) {
            return Err(new_other_object_error(
                Operation::Read,
                self.path(),
                anyhow!("Is a directory"),
            ));
        }

        let br = BytesRange::from(range);
        let mut s = self
            .acc
            .blocking_read(self.path(), OpRead::new().with_range(br))?;

        let mut buffer = if let Some(range_size) = br.size() {
            Vec::with_capacity(range_size as usize)
        } else {
            Vec::with_capacity(4 * 1024 * 1024)
        };

        std::io::copy(&mut s, &mut buffer)?;

        Ok(buffer)
    }

    /// Create a new reader which can read the whole object.
    ///
    /// # Examples
    ///
    /// ```
    /// # use opendal::services::memory;
    /// # use std::io::Result;
    /// # use opendal::Operator;
    /// # use futures::TryStreamExt;
    /// # use opendal::Scheme;
    /// # #[tokio::main]
    /// # async fn main() -> Result<()> {
    /// # let op = Operator::from_env(Scheme::Memory)?;
    /// let o = op.object("path/to/file");
    /// # o.write(vec![0; 4096]).await?;
    /// let r = o.reader().await?;
    /// # Ok(())
    /// # }
    /// ```
    pub async fn reader(&self) -> Result<impl BytesRead> {
        self.range_reader(..).await
    }

    /// Create a new reader which can read the whole object.
    ///
    /// # Examples
    ///
    /// ```no_run
    /// # use opendal::services::memory;
    /// # use std::io::Result;
    /// # use opendal::Operator;
    /// # use futures::TryStreamExt;
    /// # use opendal::Scheme;
    /// # fn main() -> Result<()> {
    /// # let op = Operator::from_env(Scheme::Memory)?;
    /// let o = op.object("path/to/file");
    /// # o.blocking_write(vec![0; 4096])?;
    /// let r = o.blocking_reader()?;
    /// # Ok(())
    /// # }
    /// ```
    pub fn blocking_reader(&self) -> Result<impl BlockingBytesRead> {
        self.blocking_range_reader(..)
    }

    /// Create a new reader which can read the specified range.
    ///
    /// # Notes
    ///
    /// - The returning contnet's length may be smaller than the range specifed.
    ///
    /// # Examples
    ///
    /// ```
    /// # use opendal::services::memory;
    /// # use std::io::Result;
    /// # use opendal::Operator;
    /// # use futures::TryStreamExt;
    /// # use opendal::Scheme;
    /// # #[tokio::main]
    /// # async fn main() -> Result<()> {
    /// # let op = Operator::from_env(Scheme::Memory)?;
    /// let o = op.object("path/to/file");
    /// # o.write(vec![0; 4096]).await?;
    /// let r = o.range_reader(1024..2048).await?;
    /// # Ok(())
    /// # }
    /// ```
    pub async fn range_reader(&self, range: impl RangeBounds<u64>) -> Result<ObjectReader> {
        if !validate_path(self.path(), ObjectMode::FILE) {
            return Err(new_other_object_error(
                Operation::Read,
                self.path(),
                anyhow!("Is a directory"),
            ));
        }

        self.acc
            .read(self.path(), OpRead::new().with_range(range.into()))
            .await
    }

    /// Create a new reader which can read the specified range.
    ///
    /// # Examples
    ///
    /// ```no_run
    /// # use opendal::services::memory;
    /// # use std::io::Result;
    /// # use opendal::Operator;
    /// # use futures::TryStreamExt;
    /// # use opendal::Scheme;
    /// # fn main() -> Result<()> {
    /// # let op = Operator::from_env(Scheme::Memory)?;
    /// let o = op.object("path/to/file");
    /// # o.blocking_write(vec![0; 4096])?;
    /// let r = o.blocking_range_reader(1024..2048)?;
    /// # Ok(())
    /// # }
    /// ```
    pub fn blocking_range_reader(
        &self,
        range: impl RangeBounds<u64>,
    ) -> Result<impl BlockingBytesRead> {
        if !validate_path(self.path(), ObjectMode::FILE) {
            return Err(new_other_object_error(
                Operation::Read,
                self.path(),
                anyhow!("Is a directory"),
            ));
        }

        self.acc
            .blocking_read(self.path(), OpRead::new().with_range(range.into()))
    }

    /// Create a reader which implements AsyncRead and AsyncSeek inside specified range.
    ///
    /// # Notes
    ///
    /// It's not a zero-cost operations. In order to support seeking, we have extra internal
    /// state which maintains the reader contents:
    ///
    /// - Seeking is pure in memory operation.
    /// - Every first read after seeking will start a new read operation on backend.
    ///
    /// This operation is neither async nor returning result, because real IO happens while
    /// users call `read` or `seek`.
    ///
    /// # Examples
    ///
    /// ```
    /// # use opendal::services::memory;
    /// # use std::io::Result;
    /// # use opendal::Operator;
    /// # use futures::TryStreamExt;
    /// # use opendal::Scheme;
    /// # #[tokio::main]
    /// # async fn main() -> Result<()> {
    /// # let op = Operator::from_env(Scheme::Memory)?;
    /// # let o = op.object("path/to/file");
    /// let r = o.seekable_reader(1024..2048);
    /// # Ok(())
    /// # }
    /// ```
    pub fn seekable_reader(&self, range: impl RangeBounds<u64>) -> SeekableReader {
        seekable_read(self, range)
    }

    /// Read the whole object into a bytes with auto detected compress algorithm.
    ///
    /// If we can't find the correct algorithm, we return `Ok(None)` instead.
    ///
    /// # Feature
    ///
    /// This function needs to enable feature `compress`.
    ///
    /// # Examples
    ///
    /// ```no_run
    /// # use opendal::services::memory;
    /// # use std::io::Result;
    /// # use opendal::Operator;
    /// # use futures::TryStreamExt;
    /// # use opendal::Scheme;
    /// # #[tokio::main]
    /// # async fn main() -> Result<()> {
    /// # let op = Operator::from_env(Scheme::Memory)?;
    /// let o = op.object("path/to/file.gz");
    /// # o.write(vec![0; 4096]).await?;
    /// let bs = o.decompress_read().await?.expect("must read succeed");
    /// # Ok(())
    /// # }
    /// ```
    #[cfg(feature = "compress")]
    pub async fn decompress_read(&self) -> Result<Option<Vec<u8>>> {
        let algo = match CompressAlgorithm::from_path(self.path()) {
            None => return Ok(None),
            Some(algo) => algo,
        };

        self.decompress_read_with(algo).await.map(Some)
    }

    /// Create a reader with auto-detected compress algorithm.
    ///
    /// If we can't find the correct algorithm, we will return `Ok(None)`.
    ///
    /// # Feature
    ///
    /// This function needs to enable feature `compress`.
    ///
    /// # Examples
    ///
    /// ```
    /// # use opendal::services::memory;
    /// # use std::io::Result;
    /// # use opendal::Operator;
    /// # use futures::TryStreamExt;
    /// # use opendal::Scheme;
    /// # #[tokio::main]
    /// # async fn main() -> Result<()> {
    /// # let op = Operator::from_env(Scheme::Memory)?;
    /// let o = op.object("path/to/file.gz");
    /// # o.write(vec![0; 4096]).await?;
    /// let r = o.decompress_reader().await?;
    /// # Ok(())
    /// # }
    /// ```
    #[cfg(feature = "compress")]
    pub async fn decompress_reader(&self) -> Result<Option<impl BytesRead>> {
        let algo = match CompressAlgorithm::from_path(self.path()) {
            Some(v) => v,
            None => return Ok(None),
        };

        let r = self.reader().await?;

        Ok(Some(DecompressReader::new(r, algo)))
    }

    /// Read the whole object into a bytes with specific compress algorithm.
    ///
    /// # Feature
    ///
    /// This function needs to enable feature `compress`.
    ///
    /// # Examples
    ///
    /// ```no_run
    /// # use opendal::services::memory;
    /// # use std::io::Result;
    /// # use opendal::Operator;
    /// # use futures::TryStreamExt;
    /// # use opendal::io_util::CompressAlgorithm;
    /// # use opendal::Scheme;
    /// # #[tokio::main]
    /// # async fn main() -> Result<()> {
    /// # let op = Operator::from_env(Scheme::Memory)?;
    /// let o = op.object("path/to/file.gz");
    /// # o.write(vec![0; 4096]).await?;
    /// let bs = o.decompress_read_with(CompressAlgorithm::Gzip).await?;
    /// # Ok(())
    /// # }
    /// ```
    #[cfg(feature = "compress")]
    pub async fn decompress_read_with(&self, algo: CompressAlgorithm) -> Result<Vec<u8>> {
        let r = self.decompress_reader_with(algo).await?;
        let mut bs = Cursor::new(Vec::new());

        io::copy(r, &mut bs).await?;

        Ok(bs.into_inner())
    }

    /// Create a reader with specific compress algorithm.
    ///
    /// # Feature
    ///
    /// This function needs to enable feature `compress`.
    ///
    /// # Examples
    ///
    /// ```
    /// # use opendal::services::memory;
    /// # use std::io::Result;
    /// # use opendal::Operator;
    /// # use futures::TryStreamExt;
    /// # use opendal::io_util::CompressAlgorithm;
    /// # use opendal::Scheme;
    /// # #[tokio::main]
    /// # async fn main() -> Result<()> {
    /// # let op = Operator::from_env(Scheme::Memory)?;
    /// let o = op.object("path/to/file.gz");
    /// # o.write(vec![0; 4096]).await?;
    /// let r = o.decompress_reader_with(CompressAlgorithm::Gzip).await?;
    /// # Ok(())
    /// # }
    /// ```
    #[cfg(feature = "compress")]
    pub async fn decompress_reader_with(&self, algo: CompressAlgorithm) -> Result<impl BytesRead> {
        let r = self.reader().await?;

        Ok(DecompressReader::new(r, algo))
    }

    /// Write bytes into object.
    ///
    /// # Notes
    ///
    /// - Write will make sure all bytes has been written, or an error will be returned.
    ///
    /// # Examples
    ///
    /// ```
    /// # use opendal::services::memory;
    /// # use std::io::Result;
    /// # use opendal::Operator;
    /// # use futures::StreamExt;
    /// # use futures::SinkExt;
    /// # use opendal::Scheme;
    /// use bytes::Bytes;
    ///
    /// # #[tokio::main]
    /// # async fn main() -> Result<()> {
    /// # let op = Operator::from_env(Scheme::Memory)?;
    /// let o = op.object("path/to/file");
    /// let _ = o.write(vec![0; 4096]).await?;
    /// # Ok(())
    /// # }
    /// ```
    pub async fn write(&self, bs: impl Into<Vec<u8>>) -> Result<()> {
        let bs: Vec<u8> = bs.into();
        let op = OpWrite::new(bs.len() as u64);
        self.write_with(op, bs).await
    }

    /// Write data with option described in OpenDAL [rfc-0661](../../docs/rfcs/0661-path-in-accessor.md)
    ///
    /// # Notes
    ///
    /// - Write will make sure all bytes has been written, or an error will be returned.
    ///
    /// # Examples
    ///
    /// ```no_run
    /// # use opendal::services::s3;
    /// # use opendal::ops::OpWrite;
    /// # use std::io::Result;
    /// # use opendal::Operator;
    /// # use futures::StreamExt;
    /// # use futures::SinkExt;
    /// # use opendal::Scheme;
    /// use bytes::Bytes;
    ///
    /// # #[tokio::main]
    /// # async fn main() -> Result<()> {
    /// let op = Operator::from_env(Scheme::S3)?;
    /// let o = op.object("path/to/file");
    /// let bs = b"hello, world!".to_vec();
    /// let args = OpWrite::new(bs.len() as u64).with_content_type("text/plain");
    /// let _ = o.write_with(args, bs).await?;
    /// # Ok(())
    /// # }
    /// ```
    pub async fn write_with(&self, args: OpWrite, bs: impl Into<Vec<u8>>) -> Result<()> {
        if !validate_path(self.path(), ObjectMode::FILE) {
            return Err(new_other_object_error(
                Operation::Write,
                self.path(),
                anyhow!("Is a directory"),
            ));
        }

        let bs = bs.into();
        let r = Cursor::new(bs);
        let _ = self.acc.write(self.path(), args, Box::new(r)).await?;
        Ok(())
    }

    /// Write bytes into object.
    ///
    /// # Notes
    ///
    /// - Write will make sure all bytes has been written, or an error will be returned.
    ///
    /// # Examples
    ///
    /// ```no_run
    /// # use opendal::services::memory;
    /// # use std::io::Result;
    /// # use opendal::Operator;
    /// # use futures::StreamExt;
    /// # use futures::SinkExt;
    /// # use opendal::Scheme;
    /// use bytes::Bytes;
    ///
    /// # fn main() -> Result<()> {
    /// # let op = Operator::from_env(Scheme::Memory)?;
    /// let o = op.object("path/to/file");
    /// let _ = o.blocking_write(vec![0; 4096])?;
    /// # Ok(())
    /// # }
    /// ```
    pub fn blocking_write(&self, bs: impl Into<Vec<u8>>) -> Result<()> {
        let bs: Vec<u8> = bs.into();
        let op = OpWrite::new(bs.len() as u64);
        self.blocking_write_with(op, bs)
    }

    /// Write data with option described in OpenDAL [rfc-0661](../../docs/rfcs/0661-path-in-accessor.md)
    ///
    /// # Notes
    ///
    /// - Write will make sure all bytes has been written, or an error will be returned.
    ///
    /// # Examples
    ///
    /// ```no_run
    /// # use opendal::services::s3;
    /// # use opendal::ops::OpWrite;
    /// # use std::io::Result;
    /// # use opendal::Operator;
    /// # use futures::StreamExt;
    /// # use futures::SinkExt;
    /// # use opendal::Scheme;
    /// use bytes::Bytes;
    ///
    /// # fn main() -> Result<()> {
    /// # let op = Operator::from_env(Scheme::S3)?;
    /// let o = op.object("hello.txt");
    /// let bs = b"hello, world!".to_vec();
    /// let ow = OpWrite::new(bs.len() as u64).with_content_type("text/plain");
    /// let _ = o.blocking_write_with(ow, bs)?;
    /// # Ok(())
    /// # }
    /// ```
    pub fn blocking_write_with(&self, args: OpWrite, bs: impl Into<Vec<u8>>) -> Result<()> {
        if !validate_path(self.path(), ObjectMode::FILE) {
            return Err(new_other_object_error(
                Operation::Write,
                self.path(),
                anyhow!("Is a directory"),
            ));
        }

        let bs = bs.into();
        let r = std::io::Cursor::new(bs);
        let _ = self.acc.blocking_write(self.path(), args, Box::new(r))?;
        Ok(())
    }

    /// Write data into object from a [`BytesRead`].
    ///
    /// # Notes
    ///
    /// - Write will make sure all bytes has been written, or an error will be returned.
    ///
    /// # Examples
    ///
    /// ```
    /// # use opendal::services::memory;
    /// # use std::io::Result;
    /// # use opendal::Operator;
    /// # use futures::StreamExt;
    /// # use futures::SinkExt;
    /// # use opendal::Scheme;
    /// use bytes::Bytes;
    /// use futures::io::Cursor;
    ///
    /// # #[tokio::main]
    /// # async fn main() -> Result<()> {
    /// # let op = Operator::from_env(Scheme::Memory)?;
    /// let o = op.object("path/to/file");
    /// let r = Cursor::new(vec![0; 4096]);
    /// let _ = o.write_from(4096, r).await?;
    /// # Ok(())
    /// # }
    /// ```
    pub async fn write_from(&self, size: u64, br: impl BytesRead + 'static) -> Result<()> {
        if !validate_path(self.path(), ObjectMode::FILE) {
            return Err(new_other_object_error(
                Operation::Write,
                self.path(),
                anyhow!("Is a directory"),
            ));
        }

        let _ = self
            .acc
            .write(self.path(), OpWrite::new(size), Box::new(br))
            .await?;
        Ok(())
    }

    /// Write data into object from a [`BlockingBytesRead`].
    ///
    /// # Notes
    ///
    /// - Write will make sure all bytes has been written, or an error will be returned.
    ///
    /// # Examples
    ///
    /// ```no_run
    /// # use opendal::services::memory;
    /// # use std::io::Result;
    /// # use opendal::Operator;
    /// # use futures::StreamExt;
    /// # use futures::SinkExt;
    /// # use opendal::Scheme;
    /// use std::io::Cursor;
    ///
    /// use bytes::Bytes;
    ///
    /// # fn main() -> Result<()> {
    /// # let op = Operator::from_env(Scheme::Memory)?;
    /// let o = op.object("path/to/file");
    /// let r = Cursor::new(vec![0; 4096]);
    /// let _ = o.blocking_write_from(4096, r)?;
    /// # Ok(())
    /// # }
    /// ```
    pub fn blocking_write_from(
        &self,
        size: u64,
        br: impl BlockingBytesRead + 'static,
    ) -> Result<()> {
        if !validate_path(self.path(), ObjectMode::FILE) {
            return Err(new_other_object_error(
                Operation::Write,
                self.path(),
                anyhow!("Is a directory"),
            ));
        }

        let _ = self
            .acc
            .blocking_write(self.path(), OpWrite::new(size), Box::new(br))?;
        Ok(())
    }

    /// Delete object.
    ///
    /// # Notes
    ///
    /// - Delete not existing error won't return errors.
    ///
    /// # Examples
    ///
    /// ```
    /// # use opendal::services::memory;
    /// # use anyhow::Result;
    /// # use futures::io;
    /// # use opendal::Operator;
    /// # use opendal::Scheme;
    /// # #[tokio::main]
    /// # async fn main() -> Result<()> {
    /// # let op = Operator::from_env(Scheme::Memory)?;
    /// op.object("test").delete().await?;
    /// # Ok(())
    /// # }
    /// ```
    pub async fn delete(&self) -> Result<()> {
        self.acc.delete(self.path(), OpDelete::new()).await
    }

    /// Delete object.
    ///
    /// # Notes
    ///
    /// - Delete not existing error won't return errors.
    ///
    /// # Examples
    ///
    /// ```no_run
    /// # use opendal::services::memory;
    /// # use anyhow::Result;
    /// # use futures::io;
    /// # use opendal::Operator;
    /// # use opendal::Scheme;
    /// # fn main() -> Result<()> {
    /// # let op = Operator::from_env(Scheme::Memory)?;
    /// op.object("test").blocking_delete()?;
    /// # Ok(())
    /// # }
    /// ```
    pub fn blocking_delete(&self) -> Result<()> {
        self.acc.blocking_delete(self.path(), OpDelete::new())
    }

    /// List current dir object.
    ///
    /// This function will create a new [`ObjectStreamer`] handle to list objects.
    ///
    /// An error will be returned if object path doesn't end with `/`.
    ///
    /// # Examples
    ///
    /// ```
    /// # use opendal::services::memory;
    /// # use anyhow::Result;
    /// # use futures::io;
    /// # use opendal::Operator;
    /// # use opendal::ObjectMode;
    /// # use futures::TryStreamExt;
    /// # use opendal::Scheme;
    /// # #[tokio::main]
    /// # async fn main() -> Result<()> {
    /// let op = Operator::from_env(Scheme::Memory)?;
    /// let o = op.object("path/to/dir/");
    /// let mut ds = o.list().await?;
    /// // ObjectStreamer implements `futures::Stream`
    /// while let Some(de) = ds.try_next().await? {
    ///     match de.mode() {
    ///         ObjectMode::FILE => {
    ///             println!("Handling file")
    ///         }
    ///         ObjectMode::DIR => {
    ///             println!("Handling dir like start a new list via meta.path()")
    ///         }
    ///         ObjectMode::Unknown => continue,
    ///     }
    /// }
    /// # Ok(())
    /// # }
    /// ```
    pub async fn list(&self) -> Result<ObjectStreamer> {
        if !validate_path(self.path(), ObjectMode::DIR) {
            return Err(new_other_object_error(
                Operation::List,
                self.path(),
                anyhow!("Not a directory"),
            ));
        }

        self.acc.list(self.path(), OpList::new()).await
    }

    /// List current dir object.
    ///
    /// This function will create a new [`ObjectIterator`] handle to list objects.
    ///
    /// An error will be returned if object path doesn't end with `/`.
    ///
    /// # Examples
    ///
    /// ```no_run
    /// # use opendal::services::memory;
    /// # use anyhow::Result;
    /// # use futures::io;
    /// # use opendal::Operator;
    /// # use opendal::ObjectMode;
    /// # use opendal::Scheme;
    /// # fn main() -> Result<()> {
    /// use anyhow::anyhow;
    /// let op = Operator::from_env(Scheme::Memory)?;
    /// let o = op.object("path/to/dir/");
    /// let mut ds = o.blocking_list()?;
    /// while let Some(de) = ds.next() {
    ///     let de = de?;
    ///     match de.mode() {
    ///         ObjectMode::FILE => {
    ///             println!("Handling file")
    ///         }
    ///         ObjectMode::DIR => {
    ///             println!("Handling dir like start a new list via meta.path()")
    ///         }
    ///         ObjectMode::Unknown => continue,
    ///     }
    /// }
    /// # Ok(())
    /// # }
    /// ```
    pub fn blocking_list(&self) -> Result<ObjectIterator> {
        if !validate_path(self.path(), ObjectMode::DIR) {
            return Err(new_other_object_error(
                Operation::List,
                self.path(),
                anyhow!("Not a directory"),
            ));
        }

        self.acc.blocking_list(self.path(), OpList::new())
    }

    /// Get current object's metadata.
    ///
    /// # Examples
    ///
    /// ```
    /// # use opendal::services::memory;
    /// # use anyhow::Result;
    /// # use futures::io;
    /// # use opendal::Operator;
    /// # use opendal::Scheme;
    /// use std::io::ErrorKind;
    /// #
    /// # #[tokio::main]
    /// # async fn main() -> Result<()> {
    /// # let op = Operator::from_env(Scheme::Memory)?;
    /// if let Err(e) = op.object("test").metadata().await {
    ///     if e.kind() == ErrorKind::NotFound {
    ///         println!("object not exist")
    ///     }
    /// }
    /// # Ok(())
    /// # }
    /// ```
    pub async fn metadata(&self) -> Result<ObjectMetadata> {
        self.acc.stat(self.path(), OpStat::new()).await
    }

    /// Get current object's metadata.
    ///
    /// # Examples
    ///
    /// ```no_run
    /// # use opendal::services::memory;
    /// # use anyhow::Result;
    /// # use futures::io;
    /// # use opendal::Operator;
    /// # use opendal::Scheme;
    /// use std::io::ErrorKind;
    /// #
    /// # fn main() -> Result<()> {
    /// # let op = Operator::from_env(Scheme::Memory)?;
    /// if let Err(e) = op.object("test").blocking_metadata() {
    ///     if e.kind() == ErrorKind::NotFound {
    ///         println!("object not exist")
    ///     }
    /// }
    /// # Ok(())
    /// # }
    /// ```
    pub fn blocking_metadata(&self) -> Result<ObjectMetadata> {
        self.acc.blocking_stat(self.path(), OpStat::new())
    }

    /// Check if this object exists or not.
    ///
    /// # Example
    ///
    /// ```
    /// use anyhow::Result;
    /// use futures::io;
    /// use opendal::services::memory;
    /// use opendal::Operator;
    /// use opendal::Scheme;
    ///
    /// #[tokio::main]
    /// async fn main() -> Result<()> {
    ///     let op = Operator::from_env(Scheme::Memory)?;
    ///     let _ = op.object("test").is_exist().await?;
    ///
    ///     Ok(())
    /// }
    /// ```
    pub async fn is_exist(&self) -> Result<bool> {
        let r = self.metadata().await;
        match r {
            Ok(_) => Ok(true),
            Err(err) => match err.kind() {
                ErrorKind::NotFound => Ok(false),
                _ => Err(err),
            },
        }
    }

    /// Check if this object exists or not.
    ///
    /// # Example
    ///
    /// ```no_run
    /// use anyhow::Result;
    /// use opendal::services::memory;
    /// use opendal::Operator;
    /// use opendal::Scheme;
    /// fn main() -> Result<()> {
    ///     let op = Operator::from_env(Scheme::Memory)?;
    ///     let _ = op.object("test").blocking_is_exist()?;
    ///
    ///     Ok(())
    /// }
    /// ```
    pub fn blocking_is_exist(&self) -> Result<bool> {
        let r = self.blocking_metadata();
        match r {
            Ok(_) => Ok(true),
            Err(err) => match err.kind() {
                ErrorKind::NotFound => Ok(false),
                _ => Err(err),
            },
        }
    }

    /// Presign an operation for read.
    ///
    /// # Example
    ///
    /// ```no_run
    /// use anyhow::Result;
    /// use futures::io;
    /// use opendal::services::memory;
    /// use opendal::Operator;
    /// use time::Duration;
    /// # use opendal::Scheme;
    ///
    /// #[tokio::main]
    /// async fn main() -> Result<()> {
    /// #    let op = Operator::from_env(Scheme::Memory)?;
    ///     let signed_req = op.object("test").presign_read(Duration::hours(1))?;
    ///     let req = http::Request::builder()
    ///         .method(signed_req.method())
    ///         .uri(signed_req.uri())
    ///         .body(())?;
    ///
    /// #    Ok(())
    /// # }
    /// ```
    pub fn presign_read(&self, expire: Duration) -> Result<PresignedRequest> {
        let op = OpPresign::new(OpRead::new().into(), expire);

        self.acc.presign(self.path(), op)
    }

    /// Presign an operation for write.
    ///
    /// # Example
    ///
    /// ```no_run
    /// use anyhow::Result;
    /// use futures::io;
    /// use opendal::services::memory;
    /// use opendal::Operator;
    /// use time::Duration;
    /// use opendal::Scheme;
    ///
    /// #[tokio::main]
    /// async fn main() -> Result<()> {
    /// #    let op = Operator::from_env(Scheme::Memory)?;
    ///     let signed_req = op.object("test").presign_write(Duration::hours(1))?;
    ///     let req = http::Request::builder()
    ///         .method(signed_req.method())
    ///         .uri(signed_req.uri())
    ///         .body(())?;
    ///
    /// #    Ok(())
    /// # }
    /// ```
    pub fn presign_write(&self, expire: Duration) -> Result<PresignedRequest> {
        let op = OpPresign::new(OpWrite::new(0).into(), expire);

        self.acc.presign(self.path(), op)
    }

    /// Construct a multipart with existing upload id.
    pub fn to_multipart(&self, upload_id: &str) -> ObjectMultipart {
        ObjectMultipart::new(self.acc.clone(), &self.path, upload_id)
    }

    /// Create a new multipart for current path.
    pub async fn create_multipart(&self) -> Result<ObjectMultipart> {
        let upload_id = self
            .acc
            .create_multipart(self.path(), OpCreateMultipart::new())
            .await?;
        Ok(self.to_multipart(&upload_id))
    }
}<|MERGE_RESOLUTION|>--- conflicted
+++ resolved
@@ -366,18 +366,7 @@
             .read(self.path(), OpRead::new().with_range(br))
             .await?;
 
-<<<<<<< HEAD
-        // Check returning object reader's size first.
-        let buffer = if let Some(content_length) = s.content_length() {
-            Vec::with_capacity(content_length as usize)
-        } else if let Some(range_size) = br.size() {
-            Vec::with_capacity(range_size as usize)
-        } else {
-            Vec::with_capacity(4 * 1024 * 1024)
-        };
-=======
         let buffer = Vec::with_capacity(s.content_length() as usize);
->>>>>>> 897e3324
         let mut bs = Cursor::new(buffer);
 
         io::copy(s, &mut bs).await?;
