// Licensed to the Apache Software Foundation (ASF) under one
// or more contributor license agreements.  See the NOTICE file
// distributed with this work for additional information
// regarding copyright ownership.  The ASF licenses this file
// to you under the Apache License, Version 2.0 (the
// "License"); you may not use this file except in compliance
// with the License.  You may obtain a copy of the License at
//
//   http://www.apache.org/licenses/LICENSE-2.0
//
// Unless required by applicable law or agreed to in writing,
// software distributed under the License is distributed on an
// "AS IS" BASIS, WITHOUT WARRANTIES OR CONDITIONS OF ANY
// KIND, either express or implied.  See the License for the
// specific language governing permissions and limitations
// under the License.

use std::cell::RefCell;
use std::collections::HashMap;
use std::ffi::c_void;

use crate::error::Error;
use jni::objects::JObject;
use jni::objects::JString;
use jni::objects::{JMap, JValue};
use jni::sys::jboolean;
use jni::sys::jint;
use jni::sys::jlong;
use jni::sys::JNI_VERSION_1_8;
use jni::JNIEnv;
use jni::JavaVM;
use once_cell::sync::OnceCell;
use opendal::raw::PresignedRequest;
use opendal::Capability;
use opendal::OperatorInfo;
use tokio::runtime::Builder;
use tokio::runtime::Runtime;

mod blocking_operator;
mod error;
mod metadata;
mod operator;

pub(crate) type Result<T> = std::result::Result<T, error::Error>;

static mut RUNTIME: OnceCell<Runtime> = OnceCell::new();
thread_local! {
    static ENV: RefCell<Option<*mut jni::sys::JNIEnv>> = RefCell::new(None);
}

/// # Safety
///
/// This function could be only called by java vm when load this lib.
#[no_mangle]
pub unsafe extern "system" fn JNI_OnLoad(vm: JavaVM, _: *mut c_void) -> jint {
    RUNTIME
        .set(
            Builder::new_multi_thread()
                .worker_threads(num_cpus::get())
                .on_thread_start(move || {
                    ENV.with(|cell| {
                        let env = vm.attach_current_thread_as_daemon().unwrap();
                        *cell.borrow_mut() = Some(env.get_raw());
                    })
                })
                .enable_all()
                .build()
                .unwrap(),
        )
        .unwrap();

    JNI_VERSION_1_8
}

/// # Safety
///
/// This function could be only called by java vm when unload this lib.
#[no_mangle]
pub unsafe extern "system" fn JNI_OnUnload(_: JavaVM, _: *mut c_void) {
    if let Some(r) = RUNTIME.take() {
        r.shutdown_background()
    }
}

/// # Safety
///
/// This function could be only when the lib is loaded and within a RUNTIME-spawned thread.
unsafe fn get_current_env<'local>() -> JNIEnv<'local> {
    let env = ENV.with(|cell| *cell.borrow_mut()).unwrap();
    JNIEnv::from_raw(env).unwrap()
}

/// # Safety
///
/// This function could be only when the lib is loaded.
unsafe fn get_global_runtime<'local>() -> &'local Runtime {
    RUNTIME.get_unchecked()
}

fn jmap_to_hashmap(env: &mut JNIEnv, params: &JObject) -> Result<HashMap<String, String>> {
    let map = JMap::from_env(env, params)?;
    let mut iter = map.iter(env)?;

    let mut result: HashMap<String, String> = HashMap::new();
    while let Some(e) = iter.next(env)? {
        let k = JString::from(e.0);
        let v = JString::from(e.1);
        result.insert(env.get_string(&k)?.into(), env.get_string(&v)?.into());
    }

    Ok(result)
}

fn hashmap_to_jmap<'a>(env: &mut JNIEnv<'a>, map: &HashMap<String, String>) -> Result<JObject<'a>> {
    let map_object = env.new_object("java/util/HashMap", "()V", &[])?;
    let jmap = env.get_map(&map_object)?;
    for (k, v) in map {
        let key = env.new_string(k)?;
        let value = env.new_string(v)?;
        jmap.put(env, &key, &value)?;
    }
    Ok(map_object)
}

fn make_presigned_request<'a>(env: &mut JNIEnv<'a>, req: PresignedRequest) -> Result<JObject<'a>> {
    let method = env.new_string(req.method().as_str())?;
    let uri = env.new_string(req.uri().to_string())?;
    let headers = {
        let mut map = HashMap::new();
        for (k, v) in req.header().iter() {
            let key = k.to_string();
            let value = v.to_str().map_err(Error::unexpected)?;
            map.insert(key, value.to_owned());
        }
        map
    };
    let headers = hashmap_to_jmap(env, &headers)?;
    let result = env.new_object(
        "org/apache/opendal/PresignedRequest",
        "(Ljava/lang/String;Ljava/lang/String;Ljava/util/Map;)V",
        &[
            JValue::Object(&method),
            JValue::Object(&uri),
            JValue::Object(&headers),
        ],
    )?;
    Ok(result)
}

fn make_operator_info<'a>(env: &mut JNIEnv<'a>, info: OperatorInfo) -> Result<JObject<'a>> {
    let operator_info_class = env.find_class("org/apache/opendal/OperatorInfo")?;

    let schema = env.new_string(info.scheme().to_string())?;
    let root = env.new_string(info.root().to_string())?;
    let name = env.new_string(info.name().to_string())?;
    let full_capability_obj = make_capability(env, info.full_capability())?;
    let native_capability_obj = make_capability(env, info.native_capability())?;

    let operator_info_obj = env
        .new_object(
            operator_info_class,
            "(Ljava/lang/String;Ljava/lang/String;Ljava/lang/String;Lorg/apache/opendal/Capability;Lorg/apache/opendal/Capability;)V",
            &[
                JValue::Object(&schema),
                JValue::Object(&root),
                JValue::Object(&name),
                JValue::Object(&full_capability_obj),
                JValue::Object(&native_capability_obj),
            ],
        )?;

    Ok(operator_info_obj)
}

fn make_capability<'a>(env: &mut JNIEnv<'a>, cap: Capability) -> Result<JObject<'a>> {
    let capability_class = env.find_class("org/apache/opendal/Capability")?;

<<<<<<< HEAD
    let write_multi_max_size = make_long(env, cap.write_multi_max_size)?;
    let write_multi_min_size = make_long(env, cap.write_multi_min_size)?;
    let write_multi_align_size = make_long(env, cap.write_multi_align_size)?;
    let batch_max_operations = make_long(env, cap.batch_max_operations)?;

    let capability = env.new_object(capability_class, "(ZZZZZZZZZZZZZZZZZZLjava/lang/Long;Ljava/lang/Long;Ljava/lang/Long;ZZZZZZZZZZZZZZZLjava/lang/Long;Z)V",
    &[
        JValue::Bool(cap.stat as jboolean),
        JValue::Bool(cap.stat_with_if_match as jboolean),
        JValue::Bool(cap.stat_with_if_none_match as jboolean),
        JValue::Bool(cap.read as jboolean),
        JValue::Bool(cap.read_can_seek as jboolean),
        JValue::Bool(cap.read_can_next as jboolean),
        JValue::Bool(cap.read_with_range as jboolean),
        JValue::Bool(cap.read_with_if_match as jboolean),
        JValue::Bool(cap.read_with_if_none_match as jboolean),
        JValue::Bool(cap.read_with_override_cache_control as jboolean),
        JValue::Bool(cap.read_with_override_content_disposition as jboolean),
        JValue::Bool(cap.read_with_override_content_type as jboolean),
        JValue::Bool(cap.write as jboolean),
        JValue::Bool(cap.write_can_multi as jboolean),
        JValue::Bool(cap.write_can_append as jboolean),
        JValue::Bool(cap.write_with_content_type as jboolean),
        JValue::Bool(cap.write_with_content_disposition as jboolean),
        JValue::Bool(cap.write_with_cache_control as jboolean),
        JValue::Object(&write_multi_max_size),
        JValue::Object(&write_multi_min_size),
        JValue::Object(&write_multi_align_size),
        JValue::Bool(cap.create_dir as jboolean),
        JValue::Bool(cap.delete as jboolean),
        JValue::Bool(cap.copy as jboolean),
        JValue::Bool(cap.rename as jboolean),
        JValue::Bool(cap.list as jboolean),
        JValue::Bool(cap.list_with_limit as jboolean),
        JValue::Bool(cap.list_with_start_after as jboolean),
        JValue::Bool(cap.list_with_delimiter_slash as jboolean),
        JValue::Bool(cap.list_without_delimiter as jboolean),
        JValue::Bool(cap.presign as jboolean),
        JValue::Bool(cap.presign_read as jboolean),
        JValue::Bool(cap.presign_stat as jboolean),
        JValue::Bool(cap.presign_write as jboolean),
        JValue::Bool(cap.batch as jboolean),
        JValue::Bool(cap.batch_delete as jboolean),
        JValue::Object(&batch_max_operations),
        JValue::Bool(cap.blocking as jboolean),
    ])?;

    Ok(capability)
}

fn make_long<'a>(env: &mut JNIEnv<'a>, value: Option<usize>) -> Result<JObject<'a>> {
    let long_class = env.find_class("java/lang/Long")?;

    let result = match value {
        Some(val) => env.new_object(long_class, "(J)V", &[JValue::Long(val as jlong)])?,
        None => JObject::null(),
    };
    Ok(result)
=======
    let capability = env.new_object(
        capability_class,
        "(ZZZZZZZZZZZZZZZZZZJJJZZZZZZZZZZZZZZZJZ)V",
        &[
            JValue::Bool(cap.stat as jboolean),
            JValue::Bool(cap.stat_with_if_match as jboolean),
            JValue::Bool(cap.stat_with_if_none_match as jboolean),
            JValue::Bool(cap.read as jboolean),
            JValue::Bool(cap.read_can_seek as jboolean),
            JValue::Bool(cap.read_can_next as jboolean),
            JValue::Bool(cap.read_with_range as jboolean),
            JValue::Bool(cap.read_with_if_match as jboolean),
            JValue::Bool(cap.read_with_if_none_match as jboolean),
            JValue::Bool(cap.read_with_override_cache_control as jboolean),
            JValue::Bool(cap.read_with_override_content_disposition as jboolean),
            JValue::Bool(cap.read_with_override_content_type as jboolean),
            JValue::Bool(cap.write as jboolean),
            JValue::Bool(cap.write_can_multi as jboolean),
            JValue::Bool(cap.write_can_append as jboolean),
            JValue::Bool(cap.write_with_content_type as jboolean),
            JValue::Bool(cap.write_with_content_disposition as jboolean),
            JValue::Bool(cap.write_with_cache_control as jboolean),
            JValue::Long(cap.write_multi_max_size.map_or(-1, |v| v as jlong)),
            JValue::Long(cap.write_multi_min_size.map_or(-1, |v| v as jlong)),
            JValue::Long(cap.write_multi_align_size.map_or(-1, |v| v as jlong)),
            JValue::Bool(cap.create_dir as jboolean),
            JValue::Bool(cap.delete as jboolean),
            JValue::Bool(cap.copy as jboolean),
            JValue::Bool(cap.rename as jboolean),
            JValue::Bool(cap.list as jboolean),
            JValue::Bool(cap.list_with_limit as jboolean),
            JValue::Bool(cap.list_with_start_after as jboolean),
            JValue::Bool(cap.list_with_delimiter_slash as jboolean),
            JValue::Bool(cap.list_without_delimiter as jboolean),
            JValue::Bool(cap.presign as jboolean),
            JValue::Bool(cap.presign_read as jboolean),
            JValue::Bool(cap.presign_stat as jboolean),
            JValue::Bool(cap.presign_write as jboolean),
            JValue::Bool(cap.batch as jboolean),
            JValue::Bool(cap.batch_delete as jboolean),
            JValue::Long(cap.batch_max_operations.map_or(-1, |v| v as jlong)),
            JValue::Bool(cap.blocking as jboolean),
        ],
    )?;

    Ok(capability)
>>>>>>> 5791b6ba
}<|MERGE_RESOLUTION|>--- conflicted
+++ resolved
@@ -175,66 +175,6 @@
 fn make_capability<'a>(env: &mut JNIEnv<'a>, cap: Capability) -> Result<JObject<'a>> {
     let capability_class = env.find_class("org/apache/opendal/Capability")?;
 
-<<<<<<< HEAD
-    let write_multi_max_size = make_long(env, cap.write_multi_max_size)?;
-    let write_multi_min_size = make_long(env, cap.write_multi_min_size)?;
-    let write_multi_align_size = make_long(env, cap.write_multi_align_size)?;
-    let batch_max_operations = make_long(env, cap.batch_max_operations)?;
-
-    let capability = env.new_object(capability_class, "(ZZZZZZZZZZZZZZZZZZLjava/lang/Long;Ljava/lang/Long;Ljava/lang/Long;ZZZZZZZZZZZZZZZLjava/lang/Long;Z)V",
-    &[
-        JValue::Bool(cap.stat as jboolean),
-        JValue::Bool(cap.stat_with_if_match as jboolean),
-        JValue::Bool(cap.stat_with_if_none_match as jboolean),
-        JValue::Bool(cap.read as jboolean),
-        JValue::Bool(cap.read_can_seek as jboolean),
-        JValue::Bool(cap.read_can_next as jboolean),
-        JValue::Bool(cap.read_with_range as jboolean),
-        JValue::Bool(cap.read_with_if_match as jboolean),
-        JValue::Bool(cap.read_with_if_none_match as jboolean),
-        JValue::Bool(cap.read_with_override_cache_control as jboolean),
-        JValue::Bool(cap.read_with_override_content_disposition as jboolean),
-        JValue::Bool(cap.read_with_override_content_type as jboolean),
-        JValue::Bool(cap.write as jboolean),
-        JValue::Bool(cap.write_can_multi as jboolean),
-        JValue::Bool(cap.write_can_append as jboolean),
-        JValue::Bool(cap.write_with_content_type as jboolean),
-        JValue::Bool(cap.write_with_content_disposition as jboolean),
-        JValue::Bool(cap.write_with_cache_control as jboolean),
-        JValue::Object(&write_multi_max_size),
-        JValue::Object(&write_multi_min_size),
-        JValue::Object(&write_multi_align_size),
-        JValue::Bool(cap.create_dir as jboolean),
-        JValue::Bool(cap.delete as jboolean),
-        JValue::Bool(cap.copy as jboolean),
-        JValue::Bool(cap.rename as jboolean),
-        JValue::Bool(cap.list as jboolean),
-        JValue::Bool(cap.list_with_limit as jboolean),
-        JValue::Bool(cap.list_with_start_after as jboolean),
-        JValue::Bool(cap.list_with_delimiter_slash as jboolean),
-        JValue::Bool(cap.list_without_delimiter as jboolean),
-        JValue::Bool(cap.presign as jboolean),
-        JValue::Bool(cap.presign_read as jboolean),
-        JValue::Bool(cap.presign_stat as jboolean),
-        JValue::Bool(cap.presign_write as jboolean),
-        JValue::Bool(cap.batch as jboolean),
-        JValue::Bool(cap.batch_delete as jboolean),
-        JValue::Object(&batch_max_operations),
-        JValue::Bool(cap.blocking as jboolean),
-    ])?;
-
-    Ok(capability)
-}
-
-fn make_long<'a>(env: &mut JNIEnv<'a>, value: Option<usize>) -> Result<JObject<'a>> {
-    let long_class = env.find_class("java/lang/Long")?;
-
-    let result = match value {
-        Some(val) => env.new_object(long_class, "(J)V", &[JValue::Long(val as jlong)])?,
-        None => JObject::null(),
-    };
-    Ok(result)
-=======
     let capability = env.new_object(
         capability_class,
         "(ZZZZZZZZZZZZZZZZZZJJJZZZZZZZZZZZZZZZJZ)V",
@@ -281,5 +221,4 @@
     )?;
 
     Ok(capability)
->>>>>>> 5791b6ba
 }