// Licensed to the Apache Software Foundation (ASF) under one
// or more contributor license agreements.  See the NOTICE file
// distributed with this work for additional information
// regarding copyright ownership.  The ASF licenses this file
// to you under the Apache License, Version 2.0 (the
// "License"); you may not use this file except in compliance
// with the License.  You may obtain a copy of the License at
//
//   http://www.apache.org/licenses/LICENSE-2.0
//
// Unless required by applicable law or agreed to in writing,
// software distributed under the License is distributed on an
// "AS IS" BASIS, WITHOUT WARRANTIES OR CONDITIONS OF ANY
// KIND, either express or implied.  See the License for the
// specific language governing permissions and limitations
// under the License.

use std::fmt::Debug;
use std::fmt::Formatter;
use std::pin::Pin;
use std::str::FromStr;
use std::task::Context;
use std::task::Poll;

use futures::stream::BoxStream;
use futures::Stream;
use futures::StreamExt;
use ouroboros::self_referencing;
use sqlx::sqlite::SqliteConnectOptions;
use sqlx::SqlitePool;
use tokio::sync::OnceCell;

use crate::raw::adapters::kv;
use crate::raw::*;
use crate::services::SqliteConfig;
use crate::*;

impl Configurator for SqliteConfig {
    type Builder = SqliteBuilder;
    fn into_builder(self) -> Self::Builder {
        SqliteBuilder { config: self }
    }
}

#[doc = include_str!("docs.md")]
#[derive(Default)]
pub struct SqliteBuilder {
    config: SqliteConfig,
}

impl Debug for SqliteBuilder {
    fn fmt(&self, f: &mut Formatter<'_>) -> std::fmt::Result {
        let mut ds = f.debug_struct("SqliteBuilder");

        ds.field("config", &self.config);
        ds.finish()
    }
}

impl SqliteBuilder {
    /// Set the connection_string of the sqlite service.
    ///
    /// This connection string is used to connect to the sqlite service. There are url based formats:
    ///
    /// ## Url
    ///
    /// This format resembles the url format of the sqlite client:
    ///
    /// - `sqlite::memory:`
    /// - `sqlite:data.db`
    /// - `sqlite://data.db`
    ///
    /// For more information, please visit <https://docs.rs/sqlx/latest/sqlx/sqlite/struct.SqliteConnectOptions.html>.
    pub fn connection_string(mut self, v: &str) -> Self {
        if !v.is_empty() {
            self.config.connection_string = Some(v.to_string());
        }
        self
    }

    /// set the working directory, all operations will be performed under it.
    ///
    /// default: "/"
    pub fn root(mut self, root: &str) -> Self {
        self.config.root = if root.is_empty() {
            None
        } else {
            Some(root.to_string())
        };

        self
    }

    /// Set the table name of the sqlite service to read/write.
    pub fn table(mut self, table: &str) -> Self {
        if !table.is_empty() {
            self.config.table = Some(table.to_string());
        }
        self
    }

    /// Set the key field name of the sqlite service to read/write.
    ///
    /// Default to `key` if not specified.
    pub fn key_field(mut self, key_field: &str) -> Self {
        if !key_field.is_empty() {
            self.config.key_field = Some(key_field.to_string());
        }
        self
    }

    /// Set the value field name of the sqlite service to read/write.
    ///
    /// Default to `value` if not specified.
    pub fn value_field(mut self, value_field: &str) -> Self {
        if !value_field.is_empty() {
            self.config.value_field = Some(value_field.to_string());
        }
        self
    }
}

impl Builder for SqliteBuilder {
    const SCHEME: Scheme = Scheme::Sqlite;
    type Config = SqliteConfig;

    fn build(self) -> Result<impl Access> {
        let conn = match self.config.connection_string {
            Some(v) => v,
            None => {
                return Err(Error::new(
                    ErrorKind::ConfigInvalid,
                    "connection_string is required but not set",
                )
                .with_context("service", Scheme::Sqlite));
            }
        };

        let config = SqliteConnectOptions::from_str(&conn).map_err(|err| {
            Error::new(ErrorKind::ConfigInvalid, "connection_string is invalid")
                .with_context("service", Scheme::Sqlite)
                .set_source(err)
        })?;

        let table = match self.config.table {
            Some(v) => v,
            None => {
                return Err(Error::new(ErrorKind::ConfigInvalid, "table is empty")
                    .with_context("service", Scheme::Sqlite));
            }
        };

        let key_field = self.config.key_field.unwrap_or_else(|| "key".to_string());

        let value_field = self
            .config
            .value_field
            .unwrap_or_else(|| "value".to_string());

        let root = normalize_root(self.config.root.as_deref().unwrap_or("/"));

        Ok(SqliteBackend::new(Adapter {
            pool: OnceCell::new(),
            config,
            table,
            key_field,
            value_field,
        })
        .with_normalized_root(root))
    }
}

pub type SqliteBackend = kv::Backend<Adapter>;

#[derive(Debug, Clone)]
pub struct Adapter {
    pool: OnceCell<SqlitePool>,
    config: SqliteConnectOptions,

    table: String,
    key_field: String,
    value_field: String,
}

impl Adapter {
    async fn get_client(&self) -> Result<&SqlitePool> {
        self.pool
            .get_or_try_init(|| async {
                let pool = SqlitePool::connect_with(self.config.clone())
                    .await
                    .map_err(parse_sqlite_error)?;
                Ok(pool)
            })
            .await
    }
}

#[self_referencing]
pub struct SqliteScanner {
    pool: SqlitePool,
    query: String,

    #[borrows(pool, query)]
    #[covariant]
    stream: BoxStream<'this, Result<String>>,
}

impl Stream for SqliteScanner {
    type Item = Result<String>;

    fn poll_next(mut self: Pin<&mut Self>, cx: &mut Context<'_>) -> Poll<Option<Self::Item>> {
        self.with_stream_mut(|s| s.poll_next_unpin(cx))
    }
}

unsafe impl Sync for SqliteScanner {}

impl kv::Scan for SqliteScanner {
    async fn next(&mut self) -> Result<Option<String>> {
        <Self as StreamExt>::next(self).await.transpose()
    }
}

impl kv::Adapter for Adapter {
<<<<<<< HEAD
    fn info(&self) -> kv::Info {
        kv::Info::new(
=======
    type Scanner = SqliteScanner;

    fn metadata(&self) -> kv::Metadata {
        kv::Metadata::new(
>>>>>>> 259a19e6
            Scheme::Sqlite,
            &self.table,
            Capability {
                read: true,
                write: true,
                delete: true,
                list: true,
                ..Default::default()
            },
        )
    }

    async fn get(&self, path: &str) -> Result<Option<Buffer>> {
        let pool = self.get_client().await?;

        let value: Option<Vec<u8>> = sqlx::query_scalar(&format!(
            "SELECT `{}` FROM `{}` WHERE `{}` = $1 LIMIT 1",
            self.value_field, self.table, self.key_field
        ))
        .bind(path)
        .fetch_optional(pool)
        .await
        .map_err(parse_sqlite_error)?;

        Ok(value.map(Buffer::from))
    }

    async fn set(&self, path: &str, value: Buffer) -> Result<()> {
        let pool = self.get_client().await?;

        sqlx::query(&format!(
            "INSERT OR REPLACE INTO `{}` (`{}`, `{}`) VALUES ($1, $2)",
            self.table, self.key_field, self.value_field,
        ))
        .bind(path)
        .bind(value.to_vec())
        .execute(pool)
        .await
        .map_err(parse_sqlite_error)?;

        Ok(())
    }

    async fn delete(&self, path: &str) -> Result<()> {
        let pool = self.get_client().await?;

        sqlx::query(&format!(
            "DELETE FROM `{}` WHERE `{}` = $1",
            self.table, self.key_field
        ))
        .bind(path)
        .execute(pool)
        .await
        .map_err(parse_sqlite_error)?;

        Ok(())
    }

    async fn scan(&self, path: &str) -> Result<Self::Scanner> {
        let pool = self.get_client().await?;
        let stream = SqliteScannerBuilder {
            pool: pool.clone(),
            query: format!(
                "SELECT `{}` FROM `{}` WHERE `{}` LIKE $1",
                self.key_field, self.table, self.key_field
            ),
            stream_builder: |pool, query| {
                sqlx::query_scalar(query)
                    .bind(format!("{path}%"))
                    .fetch(pool)
                    .map(|v| v.map_err(parse_sqlite_error))
                    .boxed()
            },
        }
        .build();

        Ok(stream)
    }
}

fn parse_sqlite_error(err: sqlx::Error) -> Error {
    Error::new(ErrorKind::Unexpected, "unhandled error from sqlite").set_source(err)
}<|MERGE_RESOLUTION|>--- conflicted
+++ resolved
@@ -222,15 +222,10 @@
 }
 
 impl kv::Adapter for Adapter {
-<<<<<<< HEAD
+    type Scanner = SqliteScanner;
+
     fn info(&self) -> kv::Info {
         kv::Info::new(
-=======
-    type Scanner = SqliteScanner;
-
-    fn metadata(&self) -> kv::Metadata {
-        kv::Metadata::new(
->>>>>>> 259a19e6
             Scheme::Sqlite,
             &self.table,
             Capability {
