/*
 * Licensed to the Apache Software Foundation (ASF) under one
 * or more contributor license agreements.  See the NOTICE file
 * distributed with this work for additional information
 * regarding copyright ownership.  The ASF licenses this file
 * to you under the Apache License, Version 2.0 (the
 * "License"); you may not use this file except in compliance
 * with the License.  You may obtain a copy of the License at
 *
 *   http://www.apache.org/licenses/LICENSE-2.0
 *
 * Unless required by applicable law or agreed to in writing,
 * software distributed under the License is distributed on an
 * "AS IS" BASIS, WITHOUT WARRANTIES OR CONDITIONS OF ANY
 * KIND, either express or implied.  See the License for the
 * specific language governing permissions and limitations
 * under the License.
 */

package org.apache.opendal;

import java.nio.charset.StandardCharsets;
import java.time.Duration;
import java.util.Map;
import java.util.UUID;
import java.util.concurrent.CompletableFuture;
import java.util.concurrent.ConcurrentHashMap;

/**
 * Operator represents an underneath OpenDAL operator that
 * accesses data asynchronously.
 */
public class Operator extends NativeObject {

    /**
     * Singleton to hold all outstanding futures.
     *
     * <p>
     * This is a trick to avoid using global references to pass {@link CompletableFuture}
     * among language boundary and between multiple native threads.
     *
     * @see <a href="https://docs.oracle.com/javase/8/docs/technotes/guides/jni/spec/functions.html#global_references">Global References</a>
     * @see <a href="https://docs.rs/jni/latest/jni/objects/struct.GlobalRef.html">jni::objects::GlobalRef</a>
     */
    private enum AsyncRegistry {
        INSTANCE;

        private final Map<Long, CompletableFuture<?>> registry = new ConcurrentHashMap<>();

        /**
         * Request a new {@link CompletableFuture} that is associated with a unique ID.
         *
         * <p>
         * This method is called from native code. The return ID is used by:
         *
         * <li>Rust side: {@link #get(long)} the future when the native async op completed</li>
         * <li>Java side: {@link #take(long)} the future to compose with more actions</li>
         *
         * @return the request ID associated to the obtained future
         */
        @SuppressWarnings("unused")
        private static long requestId() {
            final CompletableFuture<?> f = new CompletableFuture<>();
            while (true) {
                final long requestId = Math.abs(UUID.randomUUID().getLeastSignificantBits());
                final CompletableFuture<?> prev = INSTANCE.registry.putIfAbsent(requestId, f);
                if (prev == null) {
                    return requestId;
                }
            }
        }

        /**
         * Get the future associated with the request ID.
         *
         * <p>
         * This method is called from native code.
         *
         * @param requestId to identify the future
         * @return the future associated with the request ID
         */
        private static CompletableFuture<?> get(long requestId) {
            return INSTANCE.registry.get(requestId);
        }

        /**
         * Take the future associated with the request ID.
         *
         * @param requestId to identify the future
         * @return the future associated with the request ID
         */
        @SuppressWarnings("unchecked")
        private static <T> CompletableFuture<T> take(long requestId) {
            final CompletableFuture<?> f = get(requestId);
            if (f != null) {
                f.whenComplete((r, e) -> INSTANCE.registry.remove(requestId));
            }
            return (CompletableFuture<T>) f;
        }
    }

    /**
     * Construct an OpenDAL operator:
     *
     * <p>
     * You can find all possible schemes <a href="https://docs.rs/opendal/latest/opendal/enum.Scheme.html">here</a>
     * and see what config options each service supports.
     *
     * @param schema the name of the underneath service to access data from.
     * @param map    a map of properties to construct the underneath operator.
     */
    public Operator(String schema, Map<String, String> map) {
        super(constructor(schema, map));
    }

    public CompletableFuture<Void> write(String path, String content) {
        return write(path, content.getBytes(StandardCharsets.UTF_8));
    }

    public CompletableFuture<Void> write(String path, byte[] content) {
        final long requestId = write(nativeHandle, path, content);
        return AsyncRegistry.take(requestId);
    }

    public CompletableFuture<Void> append(String path, String content) {
        return append(path, content.getBytes(StandardCharsets.UTF_8));
    }

    public CompletableFuture<Void> append(String path, byte[] content) {
        final long requestId = append(nativeHandle, path, content);
        return AsyncRegistry.take(requestId);
    }

    public CompletableFuture<Metadata> stat(String path) {
        final long requestId = stat(nativeHandle, path);
        final CompletableFuture<Long> f = AsyncRegistry.take(requestId);
        return f.thenApply(Metadata::new);
    }

    public CompletableFuture<byte[]> read(String path) {
        final long requestId = read(nativeHandle, path);
        return AsyncRegistry.take(requestId);
    }

<<<<<<< HEAD
    public CompletableFuture<OperatorInfo> info() {
        final long requestId = info(nativeHandle);
        return AsyncRegistry.take(requestId);
=======
    public OperatorInfo info() {
        return info(nativeHandle);
>>>>>>> 5791b6ba
    }

    public CompletableFuture<Void> presignRead(String path, Duration duration) {
        final long requestId = presignRead(nativeHandle, path, duration.toNanos());
        return AsyncRegistry.take(requestId);
    }

    public CompletableFuture<Void> presignWrite(String path, Duration duration) {
        final long requestId = presignWrite(nativeHandle, path, duration.toNanos());
        return AsyncRegistry.take(requestId);
    }

    public CompletableFuture<Void> presignStat(String path, Duration duration) {
        final long requestId = presignStat(nativeHandle, path, duration.toNanos());
        return AsyncRegistry.take(requestId);
    }

    public CompletableFuture<Void> delete(String path) {
        final long requestId = delete(nativeHandle, path);
        return AsyncRegistry.take(requestId);
    }

    @Override
    protected native void disposeInternal(long handle);

    private static native long constructor(String schema, Map<String, String> map);

    private static native long read(long nativeHandle, String path);

    private static native long write(long nativeHandle, String path, byte[] content);

    private static native long append(long nativeHandle, String path, byte[] content);

    private static native long delete(long nativeHandle, String path);

    private static native long stat(long nativeHandle, String path);

    private static native long info(long nativeHandle);

    private static native long presignRead(long nativeHandle, String path, long duration);

    private static native long presignWrite(long nativeHandle, String path, long duration);

    private static native long presignStat(long nativeHandle, String path, long duration);

    private static native OperatorInfo info(long nativeHandle);
}<|MERGE_RESOLUTION|>--- conflicted
+++ resolved
@@ -142,14 +142,8 @@
         return AsyncRegistry.take(requestId);
     }
 
-<<<<<<< HEAD
-    public CompletableFuture<OperatorInfo> info() {
-        final long requestId = info(nativeHandle);
-        return AsyncRegistry.take(requestId);
-=======
     public OperatorInfo info() {
         return info(nativeHandle);
->>>>>>> 5791b6ba
     }
 
     public CompletableFuture<Void> presignRead(String path, Duration duration) {
@@ -187,8 +181,6 @@
 
     private static native long stat(long nativeHandle, String path);
 
-    private static native long info(long nativeHandle);
-
     private static native long presignRead(long nativeHandle, String path, long duration);
 
     private static native long presignWrite(long nativeHandle, String path, long duration);
