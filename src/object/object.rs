--- conflicted
+++ resolved
@@ -366,14 +366,10 @@
             .read(self.path(), OpRead::new().with_range(br))
             .await?;
 
-<<<<<<< HEAD
         // Check returning object reader's size first.
         let buffer = if let Some(content_length) = s.content_length() {
             Vec::with_capacity(content_length as usize)
         } else if let Some(range_size) = BytesRange::from(range).size() {
-=======
-        let buffer = if let Some(range_size) = br.size() {
->>>>>>> 77b36b32
             Vec::with_capacity(range_size as usize)
         } else {
             Vec::with_capacity(4 * 1024 * 1024)
